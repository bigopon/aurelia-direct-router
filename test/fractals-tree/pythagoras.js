<<<<<<< HEAD
// @ts-check
import { CustomElement } from '@aurelia/runtime';
=======
import { CustomElementResource } from '@aurelia/runtime-html';
>>>>>>> 1bf7e5ad
import { State } from './state';

const MAX_LEVEL = 10;
const TEMPLATE =
`<template>
  <svg remove>
    <rect
      x='0'
      y='0'
      width='1'
      height='1'
      fill.bind='fill' />
    <g
      if.bind='renderLeft'
      as-element='pythagoras'
      level.bind='level + 1'
      transform.bind='state.leftTransform'></g>
    <g
      if.bind='renderRight'
      as-element='pythagoras'
      level.bind='level + 1'
      transform.bind='state.rightTransform'></g>
  </svg>
</template>`;

export class Pythagoras {
  static get inject() {
    return [State];
  }

  /**
   * 
   * @param {State} state 
   */
  constructor(state) {
    this.state = state;
    this.level = undefined;
    this.fill = '';
    this.renderLeft = this.renderRight = false;
  }

  beforeBind() {
    this.renderLeft = this.renderRight = this.level < MAX_LEVEL;
    this.fill = memoizedViridis(this.level, MAX_LEVEL);
  }
}

CustomElement.define({
  name: 'pythagoras',
  template: (() => {
    const parser = document.createElement('div');
    parser.innerHTML = TEMPLATE;
    const template = parser.firstElementChild;
    // @ts-ignore
    const svg = template.content.firstElementChild;
    while (svg.firstChild) {
      // @ts-ignore
      template.content.appendChild(svg.firstChild);
    }
    svg.remove();
    template.remove();
    return template;
  })(),
  bindables: ['level']
}, Pythagoras);

const memoizedViridis = (() => {
  const memo = {};
  const key = (lvl, maxlvl) => `${lvl}_${maxlvl}`;
  return (lvl, maxlvl) => {
    const memoKey = key(lvl, maxlvl);
    if (memoKey in memo) {
      return memo[memoKey];
    } else {
      const random = Math.random().toString(16);
      return memo[memoKey] = `#${random.substring(random.length - 6)}`;
    }
  };
})();<|MERGE_RESOLUTION|>--- conflicted
+++ resolved
@@ -1,9 +1,5 @@
-<<<<<<< HEAD
 // @ts-check
-import { CustomElement } from '@aurelia/runtime';
-=======
-import { CustomElementResource } from '@aurelia/runtime-html';
->>>>>>> 1bf7e5ad
+import { CustomElement } from '@aurelia/runtime-html';
 import { State } from './state';
 
 const MAX_LEVEL = 10;
