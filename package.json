--- conflicted
+++ resolved
@@ -68,17 +68,10 @@
     "@types/vinyl": "^2.0.4",
     "@types/webpack": "^4.41.0",
     "@types/webpack-env": "^1.14.1",
-<<<<<<< HEAD
-    "@typescript-eslint/eslint-plugin": "^2.12.0",
-    "@typescript-eslint/parser": "^2.12.0",
-    "babel-jest": "^26.3.0",
-    "chalk": "^3.0.0",
-=======
     "@typescript-eslint/eslint-plugin": "^4.4.0",
     "@typescript-eslint/parser": "^4.4.0",
-    "babel-jest": "^26.0.1",
+    "babel-jest": "^26.3.0",
     "chalk": "^4.1.0",
->>>>>>> 6333e2d3
     "codecov": "^3.6.1",
     "command-exists": "^1.2.8",
     "commitizen": "^4.0.3",
@@ -136,15 +129,9 @@
     "source-map-loader": "^1.1.0",
     "style-loader": "^1.1.1",
     "touch": "^3.1.0",
-<<<<<<< HEAD
     "ts-jest": "^26.2.0",
-    "ts-loader": "^6.2.1",
-    "ts-node": "^8.8.2",
-=======
-    "ts-jest": "^25.5.0",
     "ts-loader": "^8.0.4",
     "ts-node": "^9.0.0",
->>>>>>> 6333e2d3
     "tsconfig-paths": "^3.9.0",
     "typescript": "^4.0.3",
     "vinyl": "^2.2.0",
