<<<<<<< HEAD
import { nextId } from '@aurelia/kernel';
import { INode, IRenderLocation } from '../../dom';
import { LifecycleFlags, State } from '../../flags';
import { IController, IViewFactory } from '../../lifecycle';
=======
import {
  IContainer,
  Key,
  nextId,
  PLATFORM,
  Registration
} from '@aurelia/kernel';
import {
  HooksDefinition,
  IAttributeDefinition
} from '../../definitions';
import {
  INode,
  IRenderLocation
} from '../../dom';
import {
  BindingMode,
  BindingStrategy,
  LifecycleFlags,
  State
} from '../../flags';
import {
  IController,
  IViewFactory,
  MountStrategy,
} from '../../lifecycle';
>>>>>>> a48a246e
import {
  ContinuationTask,
  ILifecycleTask,
  LifecycleTask,
  PromiseTask
} from '../../lifecycle-task';
import { bindable } from '../../templating/bindable';
import { templateController } from '../custom-attribute';

@templateController('if')
export class If<T extends INode = INode> {
  public readonly id: number = nextId('au$component');

  public elseFactory?: IViewFactory<T> = void 0;
  public elseView?: IController<T> = void 0;
  public ifView?: IController<T> = void 0;
  public view?: IController<T> = void 0;
  public $controller!: IController<T>; // This is set by the controller after this instance is constructed

  private task: ILifecycleTask = LifecycleTask.done;;

  @bindable public value: boolean = false;

  public constructor(
    @IViewFactory private readonly ifFactory: IViewFactory<T>,
    @IRenderLocation private readonly location: IRenderLocation<T>,
  ) {}

  public binding(flags: LifecycleFlags): ILifecycleTask {
    if (this.task.done) {
      this.task = this.swap(this.value, flags);
    } else {
      this.task = new ContinuationTask(this.task, this.swap, this, this.value, flags);
    }

    return this.task;
  }

  public attaching(flags: LifecycleFlags): void {
    if (this.task.done) {
      this.attachView(flags);
    } else {
      this.task = new ContinuationTask(this.task, this.attachView, this, flags);
    }
  }

  public detaching(flags: LifecycleFlags): ILifecycleTask {
    if (this.view !== void 0) {
      if (this.task.done) {
        this.view.detach(flags);
      } else {
        this.task = new ContinuationTask(this.task, this.view.detach, this.view, flags);
      }
    }

    return this.task;
  }

  public unbinding(flags: LifecycleFlags): ILifecycleTask {
    if (this.view !== void 0) {
      if (this.task.done) {
        this.task = this.view.unbind(flags);
      } else {
        this.task = new ContinuationTask(this.task, this.view.unbind, this.view, flags);
      }
    }

    return this.task;
  }

  public caching(flags: LifecycleFlags): void {
    if (this.ifView !== void 0 && this.ifView.release(flags)) {
      this.ifView = void 0;
    }

    if (this.elseView !== void 0 && this.elseView.release(flags)) {
      this.elseView = void 0;
    }

    this.view = void 0;
  }

  public valueChanged(newValue: boolean, oldValue: boolean, flags: LifecycleFlags): void {
    if ((this.$controller.state & State.isBound) === 0) {
      return;
    }
    if (this.task.done) {
      this.task = this.swap(this.value, flags);
    } else {
      this.task = new ContinuationTask(this.task, this.swap, this, this.value, flags);
    }
  }

  /** @internal */
  public updateView(value: boolean, flags: LifecycleFlags): IController<T> | undefined {
    let view: IController<T> | undefined;
    if (value) {
      view = this.ifView = this.ensureView(this.ifView, this.ifFactory, flags);
    } else if (this.elseFactory != void 0) {
      view = this.elseView  = this.ensureView(this.elseView, this.elseFactory, flags);
    } else {
      view = void 0;
    }
    return view;
  }

  /** @internal */
  public ensureView(view: IController<T> | undefined, factory: IViewFactory<T>, flags: LifecycleFlags): IController<T> {
    if (view === void 0) {
      view = factory.create(flags);
    }

    view.hold(this.location, MountStrategy.insertBefore);

    return view;
  }

  private swap(value: boolean, flags: LifecycleFlags): ILifecycleTask {
    let task: ILifecycleTask = LifecycleTask.done;
    if (
      (value === true && this.elseView !== void 0)
      || (value !== true && this.ifView !== void 0)
    ) {
      task = this.deactivate(flags);
    }
    if (task.done) {
      const view = this.updateView(value, flags);
      task = this.activate(view, flags);
    } else {
      task = new PromiseTask<[LifecycleFlags], IController<T> | undefined>(task.wait().then(() => this.updateView(value, flags)), this.activate, this, flags);
    }
    return task;
  }

  private deactivate(flags: LifecycleFlags): ILifecycleTask {
    const view = this.view;
    if (view === void 0) {
      return LifecycleTask.done;
    }

    view.detach(flags); // TODO: link this up with unbind
    const task = view.unbind(flags);
    view.parent = void 0;
    return task;
  }

  private activate(view: IController<T> | undefined, flags: LifecycleFlags): ILifecycleTask {
    this.view = view;
    if (view === void 0) {
      return LifecycleTask.done;
    }
    let task = this.bindView(flags);
    if ((this.$controller.state & State.isAttached) === 0) {
      return task;
    }

    if (task.done) {
      this.attachView(flags);
    } else {
      task = new ContinuationTask(task, this.attachView, this, flags);
    }
    return task;
  }

  private bindView(flags: LifecycleFlags): ILifecycleTask {
    if (this.view !== void 0 && (this.$controller.state & State.isBoundOrBinding) > 0) {
      this.view.parent = this.$controller;
      return this.view.bind(flags, this.$controller.scope, this.$controller.part);
    }
    return LifecycleTask.done;
  }

  private attachView(flags: LifecycleFlags): void {
    if (this.view !== void 0 && (this.$controller.state & State.isAttachedOrAttaching) > 0) {
      this.view.attach(flags);
    }
  }
}

@templateController('else')
export class Else<T extends INode = INode> {
  public readonly id: number = nextId('au$component');

  public constructor(
    @IViewFactory private readonly factory: IViewFactory<T>,
  ) {}

  public link(ifBehavior: If<T> | IController<T>): void {
    if (ifBehavior instanceof If) {
      ifBehavior.elseFactory = this.factory;
    } else if (ifBehavior.viewModel instanceof If) {
      ifBehavior.viewModel.elseFactory = this.factory;
    } else {
      throw new Error(`Unsupported IfBehavior`); // TODO: create error code
    }
  }
}<|MERGE_RESOLUTION|>--- conflicted
+++ resolved
@@ -1,36 +1,7 @@
-<<<<<<< HEAD
 import { nextId } from '@aurelia/kernel';
 import { INode, IRenderLocation } from '../../dom';
 import { LifecycleFlags, State } from '../../flags';
-import { IController, IViewFactory } from '../../lifecycle';
-=======
-import {
-  IContainer,
-  Key,
-  nextId,
-  PLATFORM,
-  Registration
-} from '@aurelia/kernel';
-import {
-  HooksDefinition,
-  IAttributeDefinition
-} from '../../definitions';
-import {
-  INode,
-  IRenderLocation
-} from '../../dom';
-import {
-  BindingMode,
-  BindingStrategy,
-  LifecycleFlags,
-  State
-} from '../../flags';
-import {
-  IController,
-  IViewFactory,
-  MountStrategy,
-} from '../../lifecycle';
->>>>>>> a48a246e
+import { IController, IViewFactory, MountStrategy } from '../../lifecycle';
 import {
   ContinuationTask,
   ILifecycleTask,
