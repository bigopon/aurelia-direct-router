--- conflicted
+++ resolved
@@ -98,11 +98,7 @@
     public readonly value: string,
   ) {}
 
-<<<<<<< HEAD
-  public evaluate(_f: LF, _s: Scope, _hs: Scope | null, _l: IServiceLocator): string {
-=======
-  public evaluate(flags: LifecycleFlags, scope: IScope, hostScope: IScope | null, locator: IServiceLocator, connectable: IConnectable | null): string {
->>>>>>> 91b72e55
+  public evaluate(_f: LF, _s: Scope, _hs: Scope | null, _l: IServiceLocator, _c: IConnectable | null): string {
     return this.value;
   }
 }
@@ -123,13 +119,8 @@
     this.behaviorKey = BindingBehavior.keyFrom(name);
   }
 
-<<<<<<< HEAD
-  public evaluate(f: LF, s: Scope, hs: Scope | null, l: IServiceLocator): unknown {
-    return this.expression.evaluate(f, s, hs, l);
-=======
-  public evaluate(flags: LifecycleFlags, scope: IScope, hostScope: IScope | null, locator: IServiceLocator, connectable: IConnectable | null): unknown {
-    return this.expression.evaluate(flags, scope, hostScope, locator, connectable);
->>>>>>> 91b72e55
+  public evaluate(f: LF, s: Scope, hs: Scope | null, l: IServiceLocator, c: IConnectable | null): unknown {
+    return this.expression.evaluate(f, s, hs, l, c);
   }
 
   public assign(f: LF, s: Scope, hs: Scope | null, l: IServiceLocator, val: unknown): unknown {
@@ -149,15 +140,9 @@
       throw new Error(`BindingBehavior named '${this.name}' could not be found. Did you forget to register it as a dependency?`);
     }
     if (!(behavior instanceof BindingBehaviorFactory)) {
-<<<<<<< HEAD
       if ((b as BindingWithBehavior)[this.behaviorKey] === void 0) {
         (b as BindingWithBehavior)[this.behaviorKey] = behavior;
-        (behavior.bind.call as (...args: unknown[]) => void)(behavior, f, s, hs, b, ...this.args.map(a => a.evaluate(f, s, hs, b.locator)));
-=======
-      if ((binding as BindingWithBehavior)[behaviorKey] === void 0) {
-        (binding as BindingWithBehavior)[behaviorKey] = behavior;
-        (behavior.bind.call as (...args: unknown[]) => void)(behavior, flags, scope, hostScope, binding, ...evalList(flags, scope, locator, this.args, hostScope, null));
->>>>>>> 91b72e55
+        (behavior.bind.call as (...args: unknown[]) => void)(behavior, f, s, hs, b, ...this.args.map(a => a.evaluate(f, s, hs, b.locator, null)));
       } else {
         throw new Error(`BindingBehavior named '${this.name}' already applied.`);
       }
@@ -195,49 +180,27 @@
     this.converterKey = ValueConverter.keyFrom(name);
   }
 
-<<<<<<< HEAD
-  public evaluate(f: LF, s: Scope, hs: Scope | null, l: IServiceLocator): unknown {
-    const vc = l.get<ValueConverterExpression & ValueConverterInstance>(this.converterKey);
+  public evaluate(f: LF, s: Scope, hs: Scope | null, l: IServiceLocator, c: IConnectable | null): unknown {
+    const vc = l.get<ValueConverterExpression & ValueConverterInstance & { signals?: string[] }>(this.converterKey);
     if (vc == null) {
       throw new Error(`ValueConverter named '${this.name}' could not be found. Did you forget to register it as a dependency?`);
     }
     if ('toView' in vc) {
-      return (vc.toView.call as (...args: unknown[]) => void)(vc, this.expression.evaluate(f, s, hs, l), ...this.args.map(a => a.evaluate(f, s, hs, l)));
-    }
-    return this.expression.evaluate(f, s, hs, l);
-=======
-  public evaluate(flags: LifecycleFlags, scope: IScope, hostScope: IScope | null, locator: IServiceLocator, connectable: IConnectable | null): unknown {
-    if (!locator) {
-      throw Reporter.error(RuntimeError.NoLocator, this);
-    }
-    const converter = locator.get<ValueConverterExpression & ValueConverterInstance & { signals?: string[] }>(this.converterKey);
-    if (!converter) {
-      throw Reporter.error(RuntimeError.NoConverterFound, this);
-    }
-    if ('toView' in converter) {
-      const args = this.args;
-      const len = args.length;
-      const result = Array(len + 1);
-      result[0] = this.expression.evaluate(flags, scope, hostScope, locator, connectable);
-      for (let i = 0; i < len; ++i) {
-        result[i + 1] = args[i].evaluate(flags, scope, hostScope, locator, connectable);
-      }
       // note: everything should be ISubscriber eventually
       // for now, it's sort of internal thing where only built-in bindings are passed as connectable
       // so it by default satisfies ISubscriber constrain
-      if (connectable != null && ('handleChange' in (connectable  as unknown as ISubscriber))) {
-        const signals = converter.signals;
+      if (c !== null && ('handleChange' in (c  as unknown as ISubscriber))) {
+        const signals = vc.signals;
         if (signals != null) {
-          const signaler = locator.get(ISignaler);
+          const signaler = l.get(ISignaler);
           for (let i = 0, ii = signals.length; i < ii; ++i) {
-            signaler.addSignalListener(signals[i], connectable as unknown as ISubscriber);
+            signaler.addSignalListener(signals[i], c as unknown as ISubscriber);
           }
         }
       }
-      return (converter.toView.call as (...args: unknown[]) => void)(converter, ...result);
-    }
-    return this.expression.evaluate(flags, scope, hostScope, locator, connectable);
->>>>>>> 91b72e55
+      return (vc.toView.call as (...args: unknown[]) => void)(vc, this.expression.evaluate(f, s, hs, l, c), ...this.args.map(a => a.evaluate(f, s, hs, l, c)));
+    }
+    return this.expression.evaluate(f, s, hs, l, c);
   }
 
   public assign(f: LF, s: Scope, hs: Scope | null, l: IServiceLocator, val: unknown): unknown {
@@ -245,13 +208,8 @@
     if (vc == null) {
       throw new Error(`ValueConverter named '${this.name}' could not be found. Did you forget to register it as a dependency?`);
     }
-<<<<<<< HEAD
     if ('fromView' in vc) {
-      val = (vc.fromView!.call as (...args: unknown[]) => void)(vc, val, ...this.args.map(a => a.evaluate(f, s, hs, l)));
-=======
-    if ('fromView' in converter) {
-      value = (converter.fromView!.call as (...args: unknown[]) => void)(converter, value, ...(evalList(flags, scope, locator, this.args, hostScope, null)));
->>>>>>> 91b72e55
+      val = (vc.fromView!.call as (...args: unknown[]) => void)(vc, val, ...this.args.map(a => a.evaluate(f, s, hs, l, null)));
     }
     return this.expression.assign(f, s, hs, l, val);
   }
@@ -300,13 +258,8 @@
     public readonly value: IsAssign,
   ) {}
 
-<<<<<<< HEAD
-  public evaluate(f: LF, s: Scope, hs: Scope | null, l: IServiceLocator): unknown {
-    return this.target.assign(f, s, hs, l, this.value.evaluate(f, s, hs, l));
-=======
-  public evaluate(flags: LifecycleFlags, scope: IScope, hostScope: IScope | null, locator: IServiceLocator, connectable: IConnectable | null): unknown {
-    return this.target.assign(flags, scope, hostScope, locator, this.value.evaluate(flags, scope, hostScope, locator, connectable));
->>>>>>> 91b72e55
+  public evaluate(f: LF, s: Scope, hs: Scope | null, l: IServiceLocator, c: IConnectable | null): unknown {
+    return this.target.assign(f, s, hs, l, this.value.evaluate(f, s, hs, l, c));
   }
 
   public connect(_f: LF, _s: Scope, _hs: Scope | null, _b: IConnectableBinding): void {
@@ -334,39 +287,21 @@
     public readonly no: IsAssign,
   ) {}
 
-<<<<<<< HEAD
-  public evaluate(f: LF, s: Scope, hs: Scope | null, l: IServiceLocator): unknown {
-    return this.condition.evaluate(f, s, hs, l) ? this.yes.evaluate(f, s, hs, l) : this.no.evaluate(f, s, hs, l);
-=======
-  public evaluate(flags: LifecycleFlags, scope: IScope, hostScope: IScope | null, locator: IServiceLocator, connectable: IConnectable | null): unknown {
-    return (!!this.condition.evaluate(flags, scope, hostScope, locator, connectable))
-      ? this.yes.evaluate(flags, scope, hostScope, locator, connectable)
-      : this.no.evaluate(flags, scope, hostScope, locator, connectable);
->>>>>>> 91b72e55
-  }
-
-  public assign(_f: LF, _s: Scope, _hs: Scope | null, _l: IServiceLocator, _obj: unknown): unknown {
-    return void 0;
-  }
-
-<<<<<<< HEAD
-  public connect(f: LF, s: Scope, hs: Scope | null, b: IConnectableBinding): void {
-    if (this.condition.evaluate(f, s, hs, b.locator)) {
+  public evaluate(f: LF, s: Scope, hs: Scope | null, l: IServiceLocator, c: IConnectable | null): unknown {
+    return this.condition.evaluate(f, s, hs, l, c) ? this.yes.evaluate(f, s, hs, l, c) : this.no.evaluate(f, s, hs, l, c);
+  }
+
+  public assign(_f: LF, _s: Scope, _hs: Scope | null, _l: IServiceLocator, _obj: unknown): unknown {
+    return void 0;
+  }
+
+  public connect(f: LF, s: Scope, hs: Scope | null, b: IConnectableBinding): void {
+    if (this.condition.evaluate(f, s, hs, b.locator, null)) {
       this.condition.connect(f, s, hs, b);
       this.yes.connect(f, s, hs, b);
     } else {
       this.condition.connect(f, s, hs, b);
       this.no.connect(f, s, hs, b);
-=======
-  public connect(flags: LifecycleFlags, scope: IScope, hostScope: IScope | null, binding: IConnectableBinding): void {
-    const condition = this.condition;
-    if (condition.evaluate(flags, scope, hostScope, binding.locator, null)) {
-      condition.connect(flags, scope, hostScope, binding);
-      this.yes.connect(flags, scope, hostScope, binding);
-    } else {
-      condition.connect(flags, scope, hostScope, binding);
-      this.no.connect(flags, scope, hostScope, binding);
->>>>>>> 91b72e55
     }
   }
 
@@ -388,14 +323,7 @@
     public readonly ancestor: number = 0,
   ) {}
 
-<<<<<<< HEAD
-  public evaluate(_f: LF, s: Scope, hs: Scope | null, _l: IServiceLocator): IBindingContext | undefined {
-=======
-  public evaluate(flags: LifecycleFlags, scope: IScope, hostScope: IScope | null, locator: IServiceLocator, connectable: IConnectable | null): IBindingContext | undefined {
-    if (scope == null) {
-      throw Reporter.error(RuntimeError.NilScope, this);
-    }
->>>>>>> 91b72e55
+  public evaluate(_f: LF, s: Scope, hs: Scope | null, _l: IServiceLocator, _c: IConnectable | null): IBindingContext | undefined {
     if (this === AccessThisExpression.$host) {
       s = chooseScope(true, s, hs);
     }
@@ -433,16 +361,11 @@
     public readonly accessHostScope: boolean = false,
   ) {}
 
-<<<<<<< HEAD
-  public evaluate(f: LF, s: Scope, hs: Scope | null, _l: IServiceLocator): IBindingContext | IBinding | IOverrideContext {
+  public evaluate(f: LF, s: Scope, hs: Scope | null, _l: IServiceLocator, c: IConnectable | null): IBindingContext | IOverrideContext {
     const obj = BindingContext.get(chooseScope(this.accessHostScope, s, hs), this.name, this.ancestor, f, hs) as IBindingContext;
-=======
-  public evaluate(flags: LifecycleFlags, scope: IScope, hostScope: IScope | null, locator: IServiceLocator, connectable: IConnectable | null): unknown {
-    const obj = BindingContext.get(chooseScope(this.accessHostScope, scope, hostScope), this.name, this.ancestor, flags, hostScope) as IBindingContext;
-    if (connectable != null) {
-      connectable.observeProperty(flags, obj, this.name);
-    }
->>>>>>> 91b72e55
+    if (c !== null) {
+      c.observeProperty(f, obj, this.name);
+    }
     const evaluatedValue = obj[this.name] as ReturnType<AccessScopeExpression['evaluate']>;
     if (f & LF.isStrictBindingStrategy) {
       return evaluatedValue;
@@ -453,15 +376,9 @@
   public assign(f: LF, s: Scope, hs: Scope | null, _l: IServiceLocator, val: unknown): unknown {
     const obj = BindingContext.get(chooseScope(this.accessHostScope, s, hs), this.name, this.ancestor, f, hs) as IObservable;
     if (obj instanceof Object) {
-<<<<<<< HEAD
-      if (obj.$observers !== void 0 && obj.$observers[this.name] !== void 0) {
+      if (obj.$observers?.[this.name] !== void 0) {
         obj.$observers[this.name].setValue(val, f);
         return val;
-=======
-      if (obj.$observers?.[this.name] != null) {
-        obj.$observers[this.name].setValue(value, flags);
-        return value;
->>>>>>> 91b72e55
       } else {
         return obj[this.name] = val;
       }
@@ -489,37 +406,25 @@
     public readonly name: string,
   ) {}
 
-<<<<<<< HEAD
-  public evaluate(f: LF, s: Scope, hs: Scope | null, l: IServiceLocator): unknown {
-    const instance = this.object.evaluate(f, s, hs, l) as IIndexable;
+  public evaluate(f: LF, s: Scope, hs: Scope | null, l: IServiceLocator, c: IConnectable | null): unknown {
+    const instance = this.object.evaluate(f, s, hs, l, c) as IIndexable;
     if (f & LF.isStrictBindingStrategy) {
-      return instance == null ? instance : instance[this.name];
-=======
-  public evaluate(flags: LifecycleFlags, scope: IScope, hostScope: IScope | null, locator: IServiceLocator, connectable: IConnectable | null): unknown {
-    const instance = this.object.evaluate(flags, scope, hostScope, locator, connectable) as IIndexable;
-    if (flags & LifecycleFlags.isStrictBindingStrategy) {
       if (instance == null) {
         return instance;
       }
-      if (connectable != null) {
-        connectable.observeProperty(flags, instance, this.name);
+      if (c !== null) {
+        c.observeProperty(f, instance, this.name);
       }
       return instance[this.name];
     }
-    if (connectable != null && instance instanceof Object) {
-      connectable.observeProperty(flags, instance, this.name);
->>>>>>> 91b72e55
+    if (c !== null && instance instanceof Object) {
+      c.observeProperty(f, instance, this.name);
     }
     return instance ? instance[this.name] : '';
   }
 
-<<<<<<< HEAD
   public assign(f: LF, s: Scope, hs: Scope | null, l: IServiceLocator, val: unknown): unknown {
-    const obj = this.object.evaluate(f, s, hs, l) as IObservable;
-=======
-  public assign(flags: LifecycleFlags, scope: IScope, hostScope: IScope | null, locator: IServiceLocator, value: unknown): unknown {
-    const obj = this.object.evaluate(flags, scope, hostScope, locator, null) as IBindingContext;
->>>>>>> 91b72e55
+    const obj = this.object.evaluate(f, s, hs, l, null) as IObservable;
     if (obj instanceof Object) {
       if (obj.$observers !== void 0 && obj.$observers[this.name] !== void 0) {
         obj.$observers[this.name].setValue(val, f);
@@ -532,17 +437,10 @@
     return val;
   }
 
-<<<<<<< HEAD
-  public connect(f: LF, s: Scope, hs: Scope | null, b: IConnectableBinding): void {
-    const obj = this.object.evaluate(f, s, hs, b.locator) as IIndexable;
+  public connect(f: LF, s: Scope, hs: Scope | null, b: IConnectableBinding): void {
+    const obj = this.object.evaluate(f, s, hs, b.locator, null) as IIndexable;
     if ((f & LF.observeLeafPropertiesOnly) === 0) {
       this.object.connect(f, s, hs, b);
-=======
-  public connect(flags: LifecycleFlags, scope: IScope, hostScope: IScope | null, binding: IConnectableBinding): void {
-    const obj = this.object.evaluate(flags, scope, hostScope, binding.locator, null) as IIndexable;
-    if ((flags & LifecycleFlags.observeLeafPropertiesOnly) === 0) {
-      this.object.connect(flags, scope, hostScope, binding);
->>>>>>> 91b72e55
     }
     if (obj instanceof Object) {
       b.observeProperty(f, obj, this.name);
@@ -564,56 +462,32 @@
     public readonly key: IsAssign,
   ) {}
 
-<<<<<<< HEAD
-  public evaluate(f: LF, s: Scope, hs: Scope | null, l: IServiceLocator): unknown {
-    const instance = this.object.evaluate(f, s, hs, l) as IIndexable;
+  public evaluate(f: LF, s: Scope, hs: Scope | null, l: IServiceLocator, c: IConnectable | null): unknown {
+    const instance = this.object.evaluate(f, s, hs, l, c) as IIndexable;
     if (instance instanceof Object) {
-      const key = this.key.evaluate(f, s, hs, l) as string;
-=======
-  public evaluate(flags: LifecycleFlags, scope: IScope, hostScope: IScope | null, locator: IServiceLocator, connectable: IConnectable | null): unknown {
-    const instance = this.object.evaluate(flags, scope, hostScope, locator, connectable) as IIndexable;
-    if (instance instanceof Object) {
-      const key = this.key.evaluate(flags, scope, hostScope, locator, connectable) as string;
-      if (connectable != null) {
-        connectable.observeProperty(flags, instance, key);
-      }
->>>>>>> 91b72e55
+      const key = this.key.evaluate(f, s, hs, l, c) as string;
+      if (c !== null) {
+        c.observeProperty(f, instance, key);
+      }
       return instance[key];
     }
     return void 0;
   }
 
-<<<<<<< HEAD
   public assign(f: LF, s: Scope, hs: Scope | null, l: IServiceLocator, val: unknown): unknown {
-    const instance = this.object.evaluate(f, s, hs, l) as IIndexable;
-    const key = this.key.evaluate(f, s, hs, l) as string;
+    const instance = this.object.evaluate(f, s, hs, l, null) as IIndexable;
+    const key = this.key.evaluate(f, s, hs, l, null) as string;
     return instance[key] = val;
   }
 
   public connect(f: LF, s: Scope, hs: Scope | null, b: IConnectableBinding): void {
-    const obj = this.object.evaluate(f, s, hs, b.locator);
+    const obj = this.object.evaluate(f, s, hs, b.locator, null);
     if ((f & LF.observeLeafPropertiesOnly) === 0) {
       this.object.connect(f, s, hs, b);
     }
     if (obj instanceof Object) {
       this.key.connect(f, s, hs, b);
-      const key = this.key.evaluate(f, s, hs, b.locator);
-=======
-  public assign(flags: LifecycleFlags, scope: IScope, hostScope: IScope | null, locator: IServiceLocator, value: unknown): unknown {
-    const instance = this.object.evaluate(flags, scope, hostScope, locator, null) as IIndexable;
-    const key = this.key.evaluate(flags, scope, hostScope, locator, null) as string;
-    return instance[key] = value;
-  }
-
-  public connect(flags: LifecycleFlags, scope: IScope, hostScope: IScope | null, binding: IConnectableBinding): void {
-    const obj = this.object.evaluate(flags, scope, hostScope, binding.locator, null);
-    if ((flags & LifecycleFlags.observeLeafPropertiesOnly) === 0) {
-      this.object.connect(flags, scope, hostScope, binding);
-    }
-    if (obj instanceof Object) {
-      this.key.connect(flags, scope, hostScope, binding);
-      const key = this.key.evaluate(flags, scope, hostScope, binding.locator, null);
->>>>>>> 91b72e55
+      const key = this.key.evaluate(f, s, hs, b.locator, null);
       // (note: string indexers behave the same way as numeric indexers as long as they represent numbers)
       b.observeProperty(f, obj, key as string);
     }
@@ -636,23 +510,15 @@
     public readonly accessHostScope: boolean = false,
   ) {}
 
-<<<<<<< HEAD
-  public evaluate(f: LF, s: Scope, hs: Scope | null, l: IServiceLocator): unknown {
+  public evaluate(f: LF, s: Scope, hs: Scope | null, l: IServiceLocator, c: IConnectable | null): unknown {
     s = chooseScope(this.accessHostScope, s, hs);
 
-    const args = this.args.map(a => a.evaluate(f, s, hs, l));
+    const args = this.args.map(a => a.evaluate(f, s, hs, l, c));
     const context = BindingContext.get(s, this.name, this.ancestor, f, hs)!;
-    const func = getFunction(f, context, this.name);
-=======
-  public evaluate(flags: LifecycleFlags, scope: IScope, hostScope: IScope | null, locator: IServiceLocator, connectable: IConnectable | null): unknown {
-    scope = chooseScope(this.accessHostScope, scope, hostScope);
-    const args = evalList(flags, scope, locator, this.args, hostScope, connectable);
-    const context = BindingContext.get(scope, this.name, this.ancestor, flags, hostScope)!;
     // ideally, should observe property represents by this.name as well
     // because it could be changed
     // todo: did it ever surprise anyone?
-    const func = getFunction(flags, context, this.name);
->>>>>>> 91b72e55
+    const func = getFunction(f, context, this.name);
     if (func) {
       return func.apply(context, args as unknown[]);
     }
@@ -685,18 +551,11 @@
     public readonly args: readonly IsAssign[],
   ) {}
 
-<<<<<<< HEAD
-  public evaluate(f: LF, s: Scope, hs: Scope | null, l: IServiceLocator): unknown {
-    const instance = this.object.evaluate(f, s, hs, l) as IIndexable;
-
-    const args = this.args.map(a => a.evaluate(f, s, hs, l));
+  public evaluate(f: LF, s: Scope, hs: Scope | null, l: IServiceLocator, c: IConnectable | null): unknown {
+    const instance = this.object.evaluate(f, s, hs, l, c) as IIndexable;
+
+    const args = this.args.map(a => a.evaluate(f, s, hs, l, c));
     const func = getFunction(f, instance, this.name);
-=======
-  public evaluate(flags: LifecycleFlags, scope: IScope, hostScope: IScope | null, locator: IServiceLocator, connectable: IConnectable | null): unknown {
-    const instance = this.object.evaluate(flags, scope, hostScope, locator, connectable) as IIndexable;
-    const args = evalList(flags, scope, locator, this.args, hostScope, connectable);
-    const func = getFunction(flags, instance, this.name);
->>>>>>> 91b72e55
     if (func) {
       return func.apply(instance, args as unknown[]);
     }
@@ -707,17 +566,10 @@
     return void 0;
   }
 
-<<<<<<< HEAD
-  public connect(f: LF, s: Scope, hs: Scope | null, b: IConnectableBinding): void {
-    const obj = this.object.evaluate(f, s, hs, b.locator) as IIndexable;
+  public connect(f: LF, s: Scope, hs: Scope | null, b: IConnectableBinding): void {
+    const obj = this.object.evaluate(f, s, hs, b.locator, null) as IIndexable;
     if ((f & LF.observeLeafPropertiesOnly) === 0) {
       this.object.connect(f, s, hs, b);
-=======
-  public connect(flags: LifecycleFlags, scope: IScope, hostScope: IScope | null, binding: IConnectableBinding): void {
-    const obj = this.object.evaluate(flags, scope, hostScope, binding.locator, null) as IIndexable;
-    if ((flags & LifecycleFlags.observeLeafPropertiesOnly) === 0) {
-      this.object.connect(flags, scope, hostScope, binding);
->>>>>>> 91b72e55
     }
     if (getFunction(f & ~LF.mustEvaluate, obj, this.name)) {
       for (let i = 0; i < this.args.length; ++i) {
@@ -741,17 +593,10 @@
     public readonly args: readonly IsAssign[],
   ) {}
 
-<<<<<<< HEAD
-  public evaluate(f: LF, s: Scope, hs: Scope | null, l: IServiceLocator): unknown {
-    const func = this.func.evaluate(f, s, hs, l);
+  public evaluate(f: LF, s: Scope, hs: Scope | null, l: IServiceLocator, c: IConnectable | null): unknown {
+    const func = this.func.evaluate(f, s, hs, l, c);
     if (typeof func === 'function') {
-      return func(...this.args.map(a => a.evaluate(f, s, hs, l)));
-=======
-  public evaluate(flags: LifecycleFlags, scope: IScope, hostScope: IScope | null, locator: IServiceLocator, connectable: IConnectable | null): unknown {
-    const func = this.func.evaluate(flags, scope, hostScope, locator, connectable);
-    if (typeof func === 'function') {
-      return func(...evalList(flags, scope, locator, this.args, hostScope, connectable));
->>>>>>> 91b72e55
+      return func(...this.args.map(a => a.evaluate(f, s, hs, l, c)));
     }
     if (!(f & LF.mustEvaluate) && (func == null)) {
       return void 0;
@@ -763,15 +608,9 @@
     return void 0;
   }
 
-<<<<<<< HEAD
-  public connect(f: LF, s: Scope, hs: Scope | null, b: IConnectableBinding): void {
-    const func = this.func.evaluate(f, s, hs, b.locator);
+  public connect(f: LF, s: Scope, hs: Scope | null, b: IConnectableBinding): void {
+    const func = this.func.evaluate(f, s, hs, b.locator, null);
     this.func.connect(f, s, hs, b);
-=======
-  public connect(flags: LifecycleFlags, scope: IScope, hostScope: IScope | null, binding: IConnectableBinding): void {
-    const func = this.func.evaluate(flags, scope, hostScope, binding.locator, null);
-    this.func.connect(flags, scope, hostScope, binding);
->>>>>>> 91b72e55
     if (typeof func === 'function') {
       for (let i = 0; i < this.args.length; ++i) {
         this.args[i].connect(f, s, hs, b);
@@ -795,11 +634,7 @@
     public readonly right: IsBinary,
   ) {}
 
-<<<<<<< HEAD
-  public evaluate(f: LF, s: Scope, hs: Scope | null, l: IServiceLocator): unknown {
-=======
-  public evaluate(f: LifecycleFlags, s: IScope, hs: IScope | null, l: IServiceLocator, c: IConnectable | null): unknown {
->>>>>>> 91b72e55
+  public evaluate(f: LF, s: Scope, hs: Scope | null, l: IServiceLocator, c: IConnectable | null): unknown {
     switch (this.operation) {
       case '&&':
         // eslint-disable-next-line @typescript-eslint/strict-boolean-expressions
@@ -899,24 +734,14 @@
     public readonly expression: IsLeftHandSide,
   ) {}
 
-<<<<<<< HEAD
-  public evaluate(f: LF, s: Scope, hs: Scope | null, l: IServiceLocator): unknown {
-=======
-  public evaluate(f: LifecycleFlags, s: IScope, hs: IScope | null, l: IServiceLocator, c: IConnectable | null): unknown {
->>>>>>> 91b72e55
+  public evaluate(f: LF, s: Scope, hs: Scope | null, l: IServiceLocator, c: IConnectable | null): unknown {
     switch (this.operation) {
       case 'void':
         return void this.expression.evaluate(f, s, hs, l, c);
       case 'typeof':
-<<<<<<< HEAD
-        return typeof this.expression.evaluate(f | LF.isStrictBindingStrategy, s, hs, l);
+        return typeof this.expression.evaluate(f | LF.isStrictBindingStrategy, s, hs, l, c);
       case '!':
-        return !(this.expression.evaluate(f, s, hs, l) as boolean);
-=======
-        return typeof this.expression.evaluate(f | LifecycleFlags.isStrictBindingStrategy, s, hs, l, c);
-      case '!':
-        return !this.expression.evaluate(f, s, hs, l, c);
->>>>>>> 91b72e55
+        return !(this.expression.evaluate(f, s, hs, l, c) as boolean);
       case '-':
         return -(this.expression.evaluate(f, s, hs, l, c) as number);
       case '+':
@@ -952,11 +777,7 @@
     public readonly value: TValue,
   ) {}
 
-<<<<<<< HEAD
-  public evaluate(_f: LF, _s: Scope, _hs: Scope | null, _l: IServiceLocator): TValue {
-=======
-  public evaluate(flags: LifecycleFlags, scope: IScope, hostScope: IScope | null, locator: IServiceLocator, connectable: IConnectable | null): TValue {
->>>>>>> 91b72e55
+  public evaluate(_f: LF, _s: Scope, _hs: Scope | null, _l: IServiceLocator, _c: IConnectable | null): TValue {
     return this.value;
   }
 
@@ -982,21 +803,11 @@
     public readonly parts: readonly HtmlLiteralExpression[],
   ) {}
 
-<<<<<<< HEAD
-  public evaluate(f: LF, s: Scope, hs: Scope | null, l: IServiceLocator): string {
+  public evaluate(f: LF, s: Scope, hs: Scope | null, l: IServiceLocator, c: IConnectable | null): string {
     let result = '';
     for (let i = 0; i < this.parts.length; ++i) {
-      const v = this.parts[i].evaluate(f, s, hs, l);
+      const v = this.parts[i].evaluate(f, s, hs, l, c);
       if (v == null) {
-=======
-  public evaluate(flags: LifecycleFlags, scope: IScope, hostScope: IScope | null, locator: IServiceLocator, connectable: IConnectable | null): string {
-    const elements = this.parts;
-    let result = '';
-    let value;
-    for (let i = 0, ii = elements.length; i < ii; ++i) {
-      value = elements[i].evaluate(flags, scope, hostScope, locator, connectable);
-      if (value == null) {
->>>>>>> 91b72e55
         continue;
       }
       result += v;
@@ -1029,19 +840,8 @@
     public readonly elements: readonly IsAssign[],
   ) {}
 
-<<<<<<< HEAD
-  public evaluate(f: LF, s: Scope, hs: Scope | null, l: IServiceLocator): readonly unknown[] {
-    return this.elements.map(e => e.evaluate(f, s, hs, l));
-=======
-  public evaluate(flags: LifecycleFlags, scope: IScope, hostScope: IScope | null, locator: IServiceLocator, connectable: IConnectable | null): readonly unknown[] {
-    const elements = this.elements;
-    const length = elements.length;
-    const result = Array(length);
-    for (let i = 0; i < length; ++i) {
-      result[i] = elements[i].evaluate(flags, scope, hostScope, locator, connectable);
-    }
-    return result;
->>>>>>> 91b72e55
+  public evaluate(f: LF, s: Scope, hs: Scope | null, l: IServiceLocator, c: IConnectable | null): readonly unknown[] {
+    return this.elements.map(e => e.evaluate(f, s, hs, l, c));
   }
 
   public assign(_f: LF, _s: Scope, _hs: Scope | null, _l: IServiceLocator, _obj: unknown): unknown {
@@ -1070,19 +870,10 @@
     public readonly values: readonly IsAssign[],
   ) {}
 
-<<<<<<< HEAD
-  public evaluate(f: LF, s: Scope, hs: Scope | null, l: IServiceLocator): Record<string, unknown> {
+  public evaluate(f: LF, s: Scope, hs: Scope | null, l: IServiceLocator, c: IConnectable | null): Record<string, unknown> {
     const instance: Record<string, unknown> = {};
     for (let i = 0; i < this.keys.length; ++i) {
-      instance[this.keys[i]] = this.values[i].evaluate(f, s, hs, l);
-=======
-  public evaluate(flags: LifecycleFlags, scope: IScope, hostScope: IScope | null, locator: IServiceLocator, connectable: IConnectable | null): Record<string, unknown> {
-    const instance: Record<string, unknown> = {};
-    const keys = this.keys;
-    const values = this.values;
-    for (let i = 0, ii = keys.length; i < ii; ++i) {
-      instance[keys[i]] = values[i].evaluate(flags, scope, hostScope, locator, connectable);
->>>>>>> 91b72e55
+      instance[this.keys[i]] = this.values[i].evaluate(f, s, hs, l, c);
     }
     return instance;
   }
@@ -1113,21 +904,11 @@
     public readonly expressions: readonly IsAssign[] = PLATFORM.emptyArray,
   ) {}
 
-<<<<<<< HEAD
-  public evaluate(f: LF, s: Scope, hs: Scope | null, l: IServiceLocator): string {
+  public evaluate(f: LF, s: Scope, hs: Scope | null, l: IServiceLocator, c: IConnectable | null): string {
     let result = this.cooked[0];
     for (let i = 0; i < this.expressions.length; ++i) {
-      result += String(this.expressions[i].evaluate(f, s, hs, l));
+      result += String(this.expressions[i].evaluate(f, s, hs, l, c));
       result += this.cooked[i + 1];
-=======
-  public evaluate(flags: LifecycleFlags, scope: IScope, hostScope: IScope | null, locator: IServiceLocator, connectable: IConnectable | null): string {
-    const expressions = this.expressions;
-    const cooked = this.cooked;
-    let result = cooked[0];
-    for (let i = 0, ii = expressions.length; i < ii; ++i) {
-      result += expressions[i].evaluate(flags, scope, hostScope, locator, connectable);
-      result += cooked[i + 1];
->>>>>>> 91b72e55
     }
     return result;
   }
@@ -1162,20 +943,9 @@
     cooked.raw = raw;
   }
 
-<<<<<<< HEAD
-  public evaluate(f: LF, s: Scope, hs: Scope | null, l: IServiceLocator): string {
-    const results = this.expressions.map(e => e.evaluate(f, s, hs, l));
-    const func = this.func.evaluate(f, s, hs, l);
-=======
-  public evaluate(flags: LifecycleFlags, scope: IScope, hostScope: IScope | null, locator: IServiceLocator, connectable: IConnectable | null): string {
-    const expressions = this.expressions;
-    const len = expressions.length;
-    const results = Array(len);
-    for (let i = 0, ii = len; i < ii; ++i) {
-      results[i] = expressions[i].evaluate(flags, scope, hostScope, locator, connectable);
-    }
-    const func = this.func.evaluate(flags, scope, hostScope, locator, connectable);
->>>>>>> 91b72e55
+  public evaluate(f: LF, s: Scope, hs: Scope | null, l: IServiceLocator, c: IConnectable | null): string {
+    const results = this.expressions.map(e => e.evaluate(f, s, hs, l, c));
+    const func = this.func.evaluate(f, s, hs, l, c);
     if (typeof func !== 'function') {
       throw new Error(`Left-hand side of tagged template expression is not a function.`);
     }
@@ -1208,11 +978,7 @@
     public readonly elements: readonly IsAssign[],
   ) {}
 
-<<<<<<< HEAD
-  public evaluate(_f: LF, _s: Scope, _hs: Scope | null, _l: IServiceLocator): unknown {
-=======
-  public evaluate(flags: LifecycleFlags, scope: IScope, hostScope: IScope | null, locator: IServiceLocator, connectable: IConnectable | null): unknown {
->>>>>>> 91b72e55
+  public evaluate(_f: LF, _s: Scope, _hs: Scope | null, _l: IServiceLocator, _c: IConnectable | null): unknown {
     // TODO
     return void 0;
   }
@@ -1242,11 +1008,7 @@
     public readonly values: readonly IsAssign[],
   ) {}
 
-<<<<<<< HEAD
-  public evaluate(_f: LF, _s: Scope, _hs: Scope | null, _l: IServiceLocator): unknown {
-=======
-  public evaluate(flags: LifecycleFlags, scope: IScope, hostScope: IScope | null, locator: IServiceLocator, connectable: IConnectable | null): unknown {
->>>>>>> 91b72e55
+  public evaluate(_f: LF, _s: Scope, _hs: Scope | null, _l: IServiceLocator, _c: IConnectable | null): unknown {
     // TODO
     return void 0;
   }
@@ -1274,11 +1036,7 @@
     public readonly name: string,
   ) {}
 
-<<<<<<< HEAD
-  public evaluate(_f: LF, _s: Scope, _hs: Scope | null, _l: IServiceLocator | null): string {
-=======
-  public evaluate(flags: LifecycleFlags, scope: IScope, hostScope: IScope | null, locator: IServiceLocator | null, connectable: IConnectable | null): string {
->>>>>>> 91b72e55
+  public evaluate(_f: LF, _s: Scope, _hs: Scope | null, _l: IServiceLocator | null, _c: IConnectable | null): string {
     return this.name;
   }
   public connect(_f: LF, _s: Scope, _hs: Scope | null, _b: IConnectableBinding): void {
@@ -1306,13 +1064,8 @@
     public readonly iterable: IsBindingBehavior,
   ) {}
 
-<<<<<<< HEAD
-  public evaluate(f: LF, s: Scope, hs: Scope | null, l: IServiceLocator): unknown {
-    return this.iterable.evaluate(f, s, hs, l);
-=======
-  public evaluate(flags: LifecycleFlags, scope: IScope, hostScope: IScope | null, locator: IServiceLocator, connectable: IConnectable | null): unknown {
-    return this.iterable.evaluate(flags, scope, hostScope, locator, connectable);
->>>>>>> 91b72e55
+  public evaluate(f: LF, s: Scope, hs: Scope | null, l: IServiceLocator, c: IConnectable | null): unknown {
+    return this.iterable.evaluate(f, s, hs, l, c);
   }
 
   public assign(_f: LF, _s: Scope, _hs: Scope | null, _l: IServiceLocator, _obj: unknown): unknown {
@@ -1385,32 +1138,16 @@
     this.firstExpression = expressions[0];
   }
 
-<<<<<<< HEAD
-  public evaluate(f: LF, s: Scope, hs: Scope | null, l: IServiceLocator): string {
+  public evaluate(f: LF, s: Scope, hs: Scope | null, l: IServiceLocator, c: IConnectable | null): string {
     if (this.isMulti) {
       let result = this.parts[0];
       for (let i = 0; i < this.expressions.length; ++i) {
-        result += String(this.expressions[i].evaluate(f, s, hs, l));
+        result += String(this.expressions[i].evaluate(f, s, hs, l, c));
         result += this.parts[i + 1];
       }
       return result;
     } else {
-      return `${this.parts[0]}${this.firstExpression.evaluate(f, s, hs, l)}${this.parts[1]}`;
-=======
-  public evaluate(flags: LifecycleFlags, scope: IScope, hostScope: IScope | null, locator: IServiceLocator, connectable: IConnectable | null): string {
-    if (this.isMulti) {
-      const expressions = this.expressions;
-      const parts = this.parts;
-      let result = parts[0];
-      for (let i = 0, ii = expressions.length; i < ii; ++i) {
-        result += expressions[i].evaluate(flags, scope, hostScope, locator, connectable);
-        result += parts[i + 1];
-      }
-      return result;
-    } else {
-      const parts = this.parts;
-      return `${parts[0]}${this.firstExpression.evaluate(flags, scope, hostScope, locator, connectable)}${parts[1]}`;
->>>>>>> 91b72e55
+      return `${this.parts[0]}${this.firstExpression.evaluate(f, s, hs, l, c)}${this.parts[1]}`;
     }
   }
 
@@ -1427,21 +1164,7 @@
   }
 }
 
-<<<<<<< HEAD
 function getFunction(f: LF, obj: object, name: string): ((...args: unknown[]) => unknown) | null {
-=======
-/// Evaluate the [list] in context of the [scope].
-function evalList(flags: LifecycleFlags, scope: IScope, locator: IServiceLocator, list: readonly IsExpression[], hostScope: IScope | null, connectable: IConnectable | null): readonly unknown[] {
-  const len = list.length;
-  const result = Array(len);
-  for (let i = 0; i < len; ++i) {
-    result[i] = list[i].evaluate(flags, scope, hostScope, locator, connectable);
-  }
-  return result;
-}
-
-function getFunction(flags: LifecycleFlags, obj: object, name: string): ((...args: unknown[]) => unknown) | null {
->>>>>>> 91b72e55
   const func = obj == null ? null : (obj as IIndexable)[name];
   if (typeof func === 'function') {
     return func as (...args: unknown[]) => unknown;
