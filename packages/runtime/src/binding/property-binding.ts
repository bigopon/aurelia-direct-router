import {
  IServiceLocator,
} from '@aurelia/kernel';
import {
  IScheduler,
  ITask,
  QueueTaskOptions,
} from '@aurelia/scheduler';
import {
  IForOfStatement,
  IsBindingBehavior,
} from '../ast';
import {
  BindingMode,
  ExpressionKind,
  LifecycleFlags,
} from '../flags';
import { ILifecycle } from '../lifecycle';
import {
  AccessorOrObserver,
  IBindingTargetObserver,
  IScope,
  AccessorType,
  INodeAccessor,
} from '../observation';
import { IObserverLocator } from '../observation/observer-locator';
import {
  hasBind,
  hasUnbind,
} from './ast';
import {
  connectable,
  IConnectableBinding,
  IPartialConnectableBinding,
} from './connectable';

// BindingMode is not a const enum (and therefore not inlined), so assigning them to a variable to save a member accessor is a minor perf tweak
const { oneTime, toView, fromView } = BindingMode;

// pre-combining flags for bitwise checks is a minor perf tweak
const toViewOrOneTime = toView | oneTime;

export interface PropertyBinding extends IConnectableBinding {}

const updateTaskOpts: QueueTaskOptions = {
  reusable: false,
  preempt: true,
};

@connectable()
export class PropertyBinding implements IPartialConnectableBinding {
  public interceptor: this = this;

  public id!: number;
  public isBound: boolean = false;
  public $lifecycle: ILifecycle;
  public $scope?: IScope = void 0;
  public part?: string;

  public targetObserver?: AccessorOrObserver = void 0;;

  public persistentFlags: LifecycleFlags = LifecycleFlags.none;

  private task: ITask | null = null;
  private readonly $scheduler: IScheduler;

  public constructor(
    public sourceExpression: IsBindingBehavior | IForOfStatement,
    public target: object,
    public targetProperty: string,
    public mode: BindingMode,
    public observerLocator: IObserverLocator,
    public locator: IServiceLocator,
  ) {
    connectable.assignIdTo(this);
    this.$lifecycle = locator.get(ILifecycle);
    this.$scheduler = locator.get(IScheduler);
  }

  public updateTarget(value: unknown, flags: LifecycleFlags): void {
    flags |= this.persistentFlags;
    this.targetObserver!.setValue(value, flags);
  }

  public updateSource(value: unknown, flags: LifecycleFlags): void {
    flags |= this.persistentFlags;
    this.sourceExpression.assign!(flags, this.$scope!, this.locator, value, this.part);
  }

  public handleChange(newValue: unknown, _previousValue: unknown, flags: LifecycleFlags): void {
    if (!this.isBound) {
      return;
    }

    flags |= this.persistentFlags;

    const targetObserver = this.targetObserver!;
    const interceptor = this.interceptor;
    const sourceExpression = this.sourceExpression;
    const $scope = this.$scope;
    const locator = this.locator;

    if ((flags & LifecycleFlags.updateTargetInstance) > 0) {
      // Alpha: during bind a simple strategy for bind is always flush immediately
      // todo:
      //  (1). determine whether this should be the behavior
      //  (2). if not, then fix tests to reflect the changes/scheduler to properly yield all with aurelia.start().wait()
      const shouldQueueFlush = (flags & LifecycleFlags.fromBind) === 0 && (targetObserver.type & AccessorType.Layout) > 0;
      const oldValue = targetObserver.getValue();

      if (sourceExpression.$kind !== ExpressionKind.AccessScope || this.observerSlots > 1) {
        newValue = sourceExpression.evaluate(flags, $scope!, locator, this.part);
      }

      // todo(fred): maybe let the obsrever decides whether it updates
      if (newValue !== oldValue) {
        if (shouldQueueFlush) {
          flags |= LifecycleFlags.noTargetObserverQueue;
          this.task?.cancel();
          targetObserver.task?.cancel();
          targetObserver.task = this.task = this.$scheduler.queueRenderTask(() => {
            (targetObserver as Partial<INodeAccessor>).flushChanges?.(flags);
            this.task = targetObserver.task = null;
          }, updateTaskOpts);
        }

        interceptor.updateTarget(newValue, flags);
      }

      // todo: merge this with evaluate above
      if ((this.mode & oneTime) === 0) {
        this.version++;
        sourceExpression.connect(flags, $scope!, interceptor, this.part);
        interceptor.unobserve(false);
      }

      return;
    }

    if ((flags & LifecycleFlags.updateSourceExpression) > 0) {
      if (newValue !== sourceExpression.evaluate(flags, $scope!, locator, this.part)) {
        interceptor.updateSource(newValue, flags);
      }
      return;
    }

    throw new Error('Unexpected handleChange context in PropertyBinding');
  }

  public $bind(flags: LifecycleFlags, scope: IScope, part?: string): void {
    if (this.isBound) {
      if (this.$scope === scope) {
        return;
      }
      this.interceptor.$unbind(flags | LifecycleFlags.fromBind);
    }
    // Force property binding to always be strict
    flags |= LifecycleFlags.isStrictBindingStrategy;

    // Store flags which we can only receive during $bind and need to pass on
    // to the AST during evaluate/connect/assign
    this.persistentFlags = flags & LifecycleFlags.persistentBindingFlags;

    this.$scope = scope;
    this.part = part;

    let sourceExpression = this.sourceExpression;
    if (hasBind(sourceExpression)) {
      sourceExpression.bind(flags, scope, this.interceptor);
    }

    let $mode = this.mode;
    let targetObserver = this.targetObserver as IBindingTargetObserver;
    if (!targetObserver) {
      const observerLocator = this.observerLocator;
      if ($mode & fromView) {
        targetObserver = observerLocator.getObserver(flags, this.target, this.targetProperty) as IBindingTargetObserver;
      } else {
        targetObserver = observerLocator.getAccessor(flags, this.target, this.targetProperty) as IBindingTargetObserver;
      }
      this.targetObserver = targetObserver;
    }
    if ($mode !== BindingMode.oneTime && targetObserver.bind) {
      targetObserver.bind(flags);
    }

    // deepscan-disable-next-line
    $mode = this.mode;

    // during bind, binding behavior might have changed sourceExpression
    sourceExpression = this.sourceExpression;
    const interceptor = this.interceptor;

    if ($mode & toViewOrOneTime) {
      interceptor.updateTarget(sourceExpression.evaluate(flags, scope, this.locator, part), flags);
    }
    if ($mode & toView) {
      sourceExpression.connect(flags, scope, interceptor, part);
    }
    if ($mode & fromView) {
      targetObserver.subscribe(interceptor);
      if (($mode & toView) === 0) {
        interceptor.updateSource(targetObserver.getValue(), flags);
      }
      targetObserver[this.id] |= LifecycleFlags.updateSourceExpression;
    }

    // add isBound flag and remove isBinding flag
    this.isBound = true;
  }

  public $unbind(flags: LifecycleFlags): void {
    if (!this.isBound) {
      return;
    }

    // clear persistent flags
    this.persistentFlags = LifecycleFlags.none;

    if (hasUnbind(this.sourceExpression)) {
      this.sourceExpression.unbind(flags, this.$scope!, this.interceptor);
    }

    this.$scope = void 0;

    const targetObserver = this.targetObserver as IBindingTargetObserver;
    const task = this.task;

    if (targetObserver.unbind) {
      targetObserver.unbind!(flags);
    }
    if (targetObserver.unsubscribe) {
      targetObserver.unsubscribe(this.interceptor);
      targetObserver[this.id] &= ~LifecycleFlags.updateSourceExpression;
    }
<<<<<<< HEAD
    if (task != null) {
      task.cancel();
      if (task === targetObserver.task) {
        targetObserver.task = null;
      }
      this.task = null;
=======
    if ((this.targetObserver as Partial<IBindingTargetObserver>).unsubscribe) {
      (this.targetObserver as IBindingTargetObserver).unsubscribe(this.interceptor);
      (this.targetObserver as this['targetObserver'] & { [key: number]: number })[this.id] &= ~LifecycleFlags.updateSourceExpression;
>>>>>>> 54611ecd
    }
    this.interceptor.unobserve(true);

    this.isBound = false;
  }

  public dispose(): void {
    this.interceptor = (void 0)!;
    this.sourceExpression = (void 0)!;
    this.locator = (void 0)!;
    this.targetObserver = (void 0)!;
    this.target = (void 0)!;
  }
}<|MERGE_RESOLUTION|>--- conflicted
+++ resolved
@@ -233,18 +233,12 @@
       targetObserver.unsubscribe(this.interceptor);
       targetObserver[this.id] &= ~LifecycleFlags.updateSourceExpression;
     }
-<<<<<<< HEAD
     if (task != null) {
       task.cancel();
       if (task === targetObserver.task) {
         targetObserver.task = null;
       }
       this.task = null;
-=======
-    if ((this.targetObserver as Partial<IBindingTargetObserver>).unsubscribe) {
-      (this.targetObserver as IBindingTargetObserver).unsubscribe(this.interceptor);
-      (this.targetObserver as this['targetObserver'] & { [key: number]: number })[this.id] &= ~LifecycleFlags.updateSourceExpression;
->>>>>>> 54611ecd
     }
     this.interceptor.unobserve(true);
 
