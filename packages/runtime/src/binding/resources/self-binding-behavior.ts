--- conflicted
+++ resolved
@@ -5,13 +5,8 @@
 import { findOriginalEventTarget } from '../event-manager';
 import { Listener } from '../listener';
 
-<<<<<<< HEAD
-/*@internal*/
+/** @internal */
 export function handleSelfEvent(this: SelfableBinding, event: IEvent): ReturnType<Listener['callSource']> {
-=======
-/** @internal */
-export function handleSelfEvent(this: SelfableBinding, event: Event): ReturnType<Listener['callSource']> {
->>>>>>> 186d8659
   const target = findOriginalEventTarget(event) as unknown as INode;
 
   if (this.target !== target) {
