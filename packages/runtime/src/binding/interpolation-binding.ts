import { IServiceLocator } from '@aurelia/kernel';
import {
  IScheduler,
  ITask,
  QueueTaskOptions,
} from '@aurelia/scheduler';
import {
  IExpression,
  IInterpolationExpression,
} from '../ast';
import {
  BindingMode,
  LifecycleFlags,
} from '../flags';
import { IBinding } from '../lifecycle';
import {
  IBindingTargetAccessor,
  IScope,
  AccessorType,
  INodeAccessor,
} from '../observation';
import { IObserverLocator } from '../observation/observer-locator';
import {
  connectable,
  IConnectableBinding,
  IPartialConnectableBinding,
} from './connectable';

const { toView, oneTime } = BindingMode;

const queueTaskOptions: QueueTaskOptions = {
  reusable: false,
  preempt: true,
};

export class MultiInterpolationBinding implements IBinding {
  public interceptor: this = this;

  public isBound: boolean = false;
  public $scope?: IScope = void 0;
  public part?: string;

  public parts: InterpolationBinding[];

  public constructor(
    public observerLocator: IObserverLocator,
    public interpolation: IInterpolationExpression,
    public target: object,
    public targetProperty: string,
    public mode: BindingMode,
    public locator: IServiceLocator,
  ) {
    // Note: the child expressions of an Interpolation expression are full Aurelia expressions, meaning they may include
    // value converters and binding behaviors.
    // Each expression represents one ${interpolation}, and for each we create a child TextBinding unless there is only one,
    // in which case the renderer will create the TextBinding directly
    const expressions = interpolation.expressions;
    const parts = this.parts = Array(expressions.length);
    for (let i = 0, ii = expressions.length; i < ii; ++i) {
      parts[i] = new InterpolationBinding(expressions[i], interpolation, target, targetProperty, mode, observerLocator, locator, i === 0);
    }
  }

  public $bind(flags: LifecycleFlags, scope: IScope, part?: string): void {
    if (this.isBound) {
      if (this.$scope === scope) {
        return;
      }
      this.interceptor.$unbind(flags);
    }
    this.isBound = true;
    this.$scope = scope;
    this.part = part;

    const parts = this.parts;
    for (let i = 0, ii = parts.length; i < ii; ++i) {
      parts[i].interceptor.$bind(flags, scope, part);
    }
  }

  public $unbind(flags: LifecycleFlags): void {
    if (!this.isBound) {
      return;
    }
    this.isBound = false;
    this.$scope = void 0;
    const parts = this.parts;
    for (let i = 0, ii = parts.length; i < ii; ++i) {
      parts[i].interceptor.$unbind(flags);
    }
  }

  public dispose(): void {
    this.interceptor = (void 0)!;
    this.interpolation = (void 0)!;
    this.locator = (void 0)!;
    this.target = (void 0)!;
  }
}

export interface InterpolationBinding extends IConnectableBinding {}

@connectable()
export class InterpolationBinding implements IPartialConnectableBinding {
  public interceptor: this = this;

  public id!: number;
  public $scope?: IScope;
  public part?: string;
<<<<<<< HEAD
  public $state: State = State.none;
  public $scheduler: IScheduler;
  public task: ITask | null = null;
=======
  public isBound: boolean = false;
>>>>>>> 54611ecd

  public targetObserver: IBindingTargetAccessor;

  public constructor(
    public sourceExpression: IExpression,
    public interpolation: IInterpolationExpression,
    public target: object,
    public targetProperty: string,
    public mode: BindingMode,
    public observerLocator: IObserverLocator,
    public locator: IServiceLocator,
    public isFirst: boolean,
  ) {
    connectable.assignIdTo(this);

    this.$scheduler = locator.get(IScheduler);
    this.targetObserver = observerLocator.getAccessor(LifecycleFlags.none, target, targetProperty);
  }

  public updateTarget(value: unknown, flags: LifecycleFlags): void {
    this.targetObserver.setValue(value, flags | LifecycleFlags.updateTargetInstance);
  }

  public handleChange(_newValue: unknown, _previousValue: unknown, flags: LifecycleFlags): void {
    if (!this.isBound) {
      return;
    }

    const targetObserver = this.targetObserver;
    // Alpha: during bind a simple strategy for bind is always flush immediately
    // todo:
    //  (1). determine whether this should be the behavior
    //  (2). if not, then fix tests to reflect the changes/scheduler to properly yield all with aurelia.start().wait()
    const shouldQueueFlush = (flags & LifecycleFlags.fromBind) === 0 && (targetObserver.type & AccessorType.Layout) > 0;
    const newValue = this.interpolation.evaluate(flags, this.$scope!, this.locator, this.part);
    const oldValue = targetObserver.getValue();
    const interceptor = this.interceptor;

    // todo(fred): maybe let the observer decides whether it updates
    if (newValue !== oldValue) {
      if (shouldQueueFlush) {
        flags |= LifecycleFlags.noTargetObserverQueue;

        this.task?.cancel();
        targetObserver.task?.cancel();
        targetObserver.task = this.task = this.$scheduler.queueRenderTask(() => {
          (targetObserver as Partial<INodeAccessor>).flushChanges?.(flags);
          this.task = targetObserver.task = null;
        }, queueTaskOptions);
      }

      interceptor.updateTarget(newValue, flags);
    }

    // todo: merge this with evaluate above
    if ((this.mode & oneTime) === 0) {
      this.version++;
      this.sourceExpression.connect(flags, this.$scope!, interceptor, this.part);
      interceptor.unobserve(false);
    }
  }

  public $bind(flags: LifecycleFlags, scope: IScope, part?: string): void {
    if (this.isBound) {
      if (this.$scope === scope) {
        return;
      }
      this.interceptor.$unbind(flags);
    }

    this.isBound = true;
    this.$scope = scope;
    this.part = part;

    const sourceExpression = this.sourceExpression;
    if (sourceExpression.bind) {
      sourceExpression.bind(flags, scope, this.interceptor);
    }

    const targetObserver = this.targetObserver;
    const mode = this.mode;

    if (mode !== BindingMode.oneTime && targetObserver.bind) {
      targetObserver.bind(flags);
    }

    // since the interpolation already gets the whole value, we only need to let the first
    // text binding do the update if there are multiple
    if (this.isFirst) {
      this.interceptor.updateTarget(this.interpolation.evaluate(flags, scope, this.locator, part), flags);
    }
    if ((mode & toView) > 0) {
      sourceExpression.connect(flags, scope, this.interceptor, part);
    }
  }

  public $unbind(flags: LifecycleFlags): void {
    if (!this.isBound) {
      return;
    }
    this.isBound = false;

    const sourceExpression = this.sourceExpression;
    if (sourceExpression.unbind) {
      sourceExpression.unbind(flags, this.$scope!, this.interceptor);
    }

    const targetObserver = this.targetObserver;
    const task = this.task;

    if (targetObserver.unbind) {
      targetObserver.unbind(flags);
    }
    if (task != null) {
      task.cancel();
      if (task === targetObserver.task) {
        targetObserver.task = null;
      }
      this.task = null;
    }

    this.$scope = void 0;
    this.interceptor.unobserve(true);
  }

  public dispose(): void {
    this.interceptor = (void 0)!;
    this.sourceExpression = (void 0)!;
    this.locator = (void 0)!;
    this.targetObserver = (void 0)!;
  }
}<|MERGE_RESOLUTION|>--- conflicted
+++ resolved
@@ -107,13 +107,9 @@
   public id!: number;
   public $scope?: IScope;
   public part?: string;
-<<<<<<< HEAD
-  public $state: State = State.none;
   public $scheduler: IScheduler;
   public task: ITask | null = null;
-=======
   public isBound: boolean = false;
->>>>>>> 54611ecd
 
   public targetObserver: IBindingTargetAccessor;
 
