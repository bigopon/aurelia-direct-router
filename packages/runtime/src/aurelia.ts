import {
  Constructable,
  DI,
  IContainer,
  PLATFORM,
  Registration,
  InstanceProvider
} from '@aurelia/kernel';
import { IActivator } from './activator';
import {
  IDOM,
  INode
} from './dom';
import {
  BindingStrategy,
  LifecycleFlags
} from './flags';
import {
  ICustomElementViewModel,
  ILifecycle,
  ICustomElementController,
} from './lifecycle';
import {
  ContinuationTask,
  ILifecycleTask,
  IStartTaskManager,
  LifecycleTask,
} from './lifecycle-task';
import { CustomElement, CustomElementDefinition } from './resources/custom-element';
import { Controller } from './templating/controller';
import { HooksDefinition } from './definitions';

export interface ISinglePageApp<THost extends INode = INode> {
  strategy?: BindingStrategy;
  dom?: IDOM;
  host: THost;
  component: unknown;
}

type Publisher = { dispatchEvent(evt: unknown, options?: unknown): void };

export class CompositionRoot<T extends INode = INode> {
  public readonly config: ISinglePageApp<T>;
  public readonly container: IContainer;
  public readonly host: T & { $aurelia?: Aurelia<T> };
  public readonly dom: IDOM<T>;
  public readonly strategy: BindingStrategy;
  public readonly lifecycle: ILifecycle;
  public readonly activator: IActivator;
  public task: ILifecycleTask;

  public controller?: ICustomElementController<T>;
  public viewModel?: ICustomElementViewModel<T>;

  private createTask?: ILifecycleTask;
  private readonly enhanceDefinition: CustomElementDefinition | undefined;

  public constructor(
    config: ISinglePageApp<T>,
    container: IContainer,
    rootProvider: InstanceProvider<CompositionRoot<T>>,
    enhance: boolean = false,
  ) {
    this.config = config;
    rootProvider.prepare(this);
    if (config.host != void 0) {
      if (container.has(INode, false)) {
        this.container = container.createChild();
      } else {
        this.container = container;
      }
      Registration.instance(INode, config.host).register(this.container);
      this.host = config.host;
    } else if (container.has(INode, true)) {
      this.container = container;
      this.host = container.get(INode) as T;
    } else {
      throw new Error(`No host element found.`);
    }
    this.strategy = config.strategy != void 0 ? config.strategy : BindingStrategy.getterSetter;

    const initializer = this.container.get(IDOMInitializer);
    this.dom = initializer.initialize(config) as IDOM<T>;

    this.lifecycle = this.container.get(ILifecycle);
    this.activator = this.container.get(IActivator);

    const taskManager = this.container.get(IStartTaskManager);
    const beforeCreateTask = taskManager.runBeforeCreate();

    if (enhance) {
      const component = config.component as Constructable | ICustomElementViewModel<T>;
      this.enhanceDefinition = CustomElement.getDefinition(
        CustomElement.isType(component)
          ? CustomElement.define({ ...CustomElement.getDefinition(component), template: this.host, enhance: true }, component)
          : CustomElement.define({ name: (void 0)!, template: this.host, enhance: true, hooks: new HooksDefinition(component) })
      );
    }

    if (beforeCreateTask.done) {
      this.task = LifecycleTask.done;
      this.create();
    } else {
      this.task = new ContinuationTask(beforeCreateTask, this.create, this);
    }
  }

  public activate(antecedent?: ILifecycleTask): ILifecycleTask {
    const { task, host, viewModel, container, activator, strategy } = this;
    const flags = strategy as number;

    if (viewModel === void 0) {
      if (this.createTask === void 0) {
        this.createTask = new ContinuationTask(task, this.activate, this, antecedent);
      }
      return this.createTask;
    }

    if (task.done) {
      if (antecedent == void 0 || antecedent.done) {
        this.task = activator.activate(host, viewModel, container, flags, void 0);
      } else {
        this.task = new ContinuationTask(antecedent, activator.activate, activator, host, viewModel, container, flags, void 0);
      }
    } else {
      if (antecedent == void 0 || antecedent.done) {
        this.task = new ContinuationTask(task, activator.activate, activator, host, viewModel, container, flags, void 0);
      } else {
        const combinedAntecedent = new ContinuationTask(task, antecedent.wait, antecedent);
        this.task = new ContinuationTask(combinedAntecedent, activator.activate, activator, host, viewModel, container, flags, void 0);
      }
    }

    return this.task;
  }

  public deactivate(antecedent?: ILifecycleTask): ILifecycleTask {
    const { task, viewModel, activator, strategy } = this;
    const flags = strategy as number;

    if (viewModel === void 0) {
      if (this.createTask === void 0) {
        this.createTask = new ContinuationTask(task, this.deactivate, this, antecedent);
      }
      return this.createTask;
    }

    if (task.done) {
      if (antecedent == void 0 || antecedent.done) {
        this.task = activator.deactivate(viewModel, flags);
      } else {
        this.task = new ContinuationTask(antecedent, activator.deactivate, activator, viewModel, flags);
      }
    } else {
      if (antecedent == void 0 || antecedent.done) {
        this.task = new ContinuationTask(task, activator.deactivate, activator, viewModel, flags);
      } else {
        const combinedAntecedent = new ContinuationTask(task, antecedent.wait, antecedent);
        this.task = new ContinuationTask(combinedAntecedent, activator.deactivate, activator, viewModel, flags);
      }
    }

    return this.task;
  }

  private create(): void {
    const config = this.config;
    const instance = this.viewModel = CustomElement.isType(config.component as Constructable)
      ? this.container.get(config.component as Constructable | {}) as ICustomElementViewModel<T>
      : config.component as ICustomElementViewModel<T>;

    const container = this.container;
    const lifecycle = container.get(ILifecycle);
<<<<<<< HEAD
    this.controller = Controller.forCustomElement(instance, lifecycle, this.host, container, null, this.strategy as number, this.enhanceDefinition);
=======
    const taskManager = container.get(IStartTaskManager);
    taskManager.enqueueBeforeCompileChildren();
    // This hack with delayed hydration is to make the controller instance accessible to the `beforeCompileChildren` hook via the composition root.
    this.controller = Controller.forCustomElement(instance, lifecycle, this.host, container, void 0, this.strategy as number, false, this.enhanceDefinition);
    (this.controller as unknown as Controller)['hydrateCustomElement'](container, void 0);
>>>>>>> 54611ecd
  }
}

export class Aurelia<TNode extends INode = INode> {
  public readonly container: IContainer;
  public get isRunning(): boolean {
    return this._isRunning;
  }
  public get isStarting(): boolean {
    return this._isStarting;
  }
  public get isStopping(): boolean {
    return this._isStopping;
  }
  public get root(): CompositionRoot<TNode> {
    if (this._root == void 0) {
      if (this.next == void 0) {
        throw new Error(`root is not defined`); // TODO: create error code
      }
      return this.next;
    }
    return this._root;
  }
  private task: ILifecycleTask;
  private _isRunning: boolean;
  private _isStarting: boolean;
  private _isStopping: boolean;
  private _root?: CompositionRoot<TNode>;

  private next?: CompositionRoot<TNode>;

  private readonly rootProvider: InstanceProvider<CompositionRoot<TNode>>;

  public constructor(container: IContainer = DI.createContainer()) {
    if(container.has(Aurelia, true)) {
      throw new Error('An instance of Aurelia is already registered with the container or an ancestor of it.');
    }
    this.container = container;
    this.task = LifecycleTask.done;

    this._isRunning = false;
    this._isStarting = false;
    this._isStopping = false;

    this._root = void 0;

    this.next = (void 0)!;

    Registration.instance(Aurelia, this).register(container);
    container.registerResolver(CompositionRoot, this.rootProvider = new InstanceProvider());
  }

  public register(...params: any[]): this {
    this.container.register(...params);
    return this;
  }

  public app(config: ISinglePageApp<TNode>): Omit<this, 'register' | 'app' | 'enhance'> {
    return this.configureRoot(config);
  }

  public enhance(config: ISinglePageApp<TNode>): Omit<this, 'register' | 'app' | 'enhance'> {
    return this.configureRoot(config, true);
  }

  public start(root: CompositionRoot<TNode> | undefined = this.next): ILifecycleTask {
    if (root == void 0) {
      throw new Error(`There is no composition root`); // TODO: create error code
    }

    this.stop(root);

    if (this.task.done) {
      this.onBeforeStart(root);
    } else {
      this.task = new ContinuationTask(this.task, this.onBeforeStart, this, root);
    }

    this.task = this.root.activate(this.task);

    if (this.task.done) {
      this.task = this.onAfterStart(root);
    } else {
      this.task = new ContinuationTask(this.task, this.onAfterStart, this, root);
    }

    return this.task;
  }

  public stop(root: CompositionRoot<TNode> | undefined = this._root): ILifecycleTask {
    if (this._isRunning && root != void 0) {
      if (this.task.done) {
        this.onBeforeStop(root);
      } else {
        this.task = new ContinuationTask(this.task, this.onBeforeStop, this, root);
      }

      this.task = root.deactivate(this.task);

      if (this.task.done) {
        this.task = this.onAfterStop(root);
      } else {
        this.task = new ContinuationTask(this.task, this.onAfterStop, this, root);
      }
    }

    return this.task;
  }

  public wait(): Promise<void> {
    return this.task.wait() as Promise<void>;
  }

  private configureRoot(config: ISinglePageApp<TNode>, enhance?: boolean): Omit<this, 'register' | 'app' | 'enhance'> {
    this.next = new CompositionRoot(config, this.container, this.rootProvider, enhance);

    if (this.isRunning) {
      this.start();
    }

    return this;
  }

  private onBeforeStart(root: CompositionRoot<TNode>): void {
    Reflect.set(root.host, '$aurelia', this);
    this.rootProvider.prepare(this._root = root);
    this._isStarting = true;
  }

  private onAfterStart(root: CompositionRoot): ILifecycleTask {
    this._isRunning = true;
    this._isStarting = false;
    this.dispatchEvent(root, 'aurelia-composed', root.dom);
    this.dispatchEvent(root, 'au-started', root.host as Publisher);
    return LifecycleTask.done;
  }

  private onBeforeStop(root: CompositionRoot): void {
    this._isRunning = false;
    this._isStopping = true;
  }

  private onAfterStop(root: CompositionRoot): ILifecycleTask {
    Reflect.deleteProperty(root.host, '$aurelia');
    this._root = void 0;
    this.rootProvider.dispose();
    this._isStopping = false;
    this.dispatchEvent(root, 'au-stopped', root.host as Publisher);
    return LifecycleTask.done;
  }

  private dispatchEvent(root: CompositionRoot, name: string, target: Publisher): void {
    target = 'dispatchEvent' in target ? target : root.dom;
    target.dispatchEvent(root.dom.createCustomEvent(name, { detail: this, bubbles: true, cancelable: true }));
  }
}
(PLATFORM.global as typeof PLATFORM.global & { Aurelia: unknown }).Aurelia = Aurelia;

export const IDOMInitializer = DI.createInterface<IDOMInitializer>('IDOMInitializer').noDefault();

export interface IDOMInitializer {
  initialize(config?: ISinglePageApp): IDOM;
}<|MERGE_RESOLUTION|>--- conflicted
+++ resolved
@@ -171,15 +171,11 @@
 
     const container = this.container;
     const lifecycle = container.get(ILifecycle);
-<<<<<<< HEAD
-    this.controller = Controller.forCustomElement(instance, lifecycle, this.host, container, null, this.strategy as number, this.enhanceDefinition);
-=======
     const taskManager = container.get(IStartTaskManager);
     taskManager.enqueueBeforeCompileChildren();
     // This hack with delayed hydration is to make the controller instance accessible to the `beforeCompileChildren` hook via the composition root.
-    this.controller = Controller.forCustomElement(instance, lifecycle, this.host, container, void 0, this.strategy as number, false, this.enhanceDefinition);
-    (this.controller as unknown as Controller)['hydrateCustomElement'](container, void 0);
->>>>>>> 54611ecd
+    this.controller = Controller.forCustomElement(instance, lifecycle, this.host, container, null, this.strategy as number, false, this.enhanceDefinition);
+    (this.controller as unknown as Controller)['hydrateCustomElement'](container, null);
   }
 }
 
