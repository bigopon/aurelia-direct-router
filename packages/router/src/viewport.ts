--- conflicted
+++ resolved
@@ -1,11 +1,6 @@
 import { IContainer, Reporter } from '@aurelia/kernel';
-<<<<<<< HEAD
 import { LifecycleFlags, IController, CustomElement, INode } from '@aurelia/runtime';
 import { ComponentAppellation, INavigatorInstruction, IRouteableComponent, ReentryBehavior, IRoute, RouteableComponentType } from './interfaces';
-=======
-import { LifecycleFlags } from '@aurelia/runtime';
-import { ComponentAppellation, INavigatorInstruction, IRouteableComponent, ReentryBehavior } from './interfaces';
->>>>>>> 96dc3a36
 import { INavigatorFlags } from './navigator';
 import { IRouter } from './router';
 import { arrayRemove } from './utils';
@@ -44,13 +39,8 @@
     public readonly router: IRouter,
     public name: string,
     public element: Element | null,
-<<<<<<< HEAD
     public container: IContainer | null,
     owningScope: Scope,
-=======
-    public context: IContainer | null,
-    public owningScope: Viewport | null,
->>>>>>> 96dc3a36
     scope: boolean,
     public options: IViewportOptions = {}
   ) {
@@ -175,11 +165,7 @@
     return true;
   }
 
-<<<<<<< HEAD
   public setElement(element: Element, container: IContainer, options: IViewportOptions): void {
-=======
-  public setElement(element: Element, context: IContainer, options: IViewportOptions): void {
->>>>>>> 96dc3a36
     options = options || {};
     if (this.element !== element) {
       // TODO: Restore this state on navigation cancel
@@ -228,13 +214,8 @@
     }
   }
 
-<<<<<<< HEAD
   public async remove(element: Element | null, container: IContainer | null): Promise<boolean> {
     if (this.element === element && this.container === container) {
-=======
-  public async remove(element: Element | null, context: IContainer | null): Promise<boolean> {
-    if (this.element === element && this.context === context) {
->>>>>>> 96dc3a36
       if (this.content.componentInstance) {
         await this.content.freeContent(
           this.element as Element,
@@ -276,12 +257,8 @@
 
     await this.waitForElement();
 
-<<<<<<< HEAD
     (this.nextContent as ViewportContent).createComponent(this.container as IContainer, this.options.fallback);
     await (this.nextContent as ViewportContent).loadComponent(this.container as IContainer, this.element as Element, this);
-=======
-    (this.nextContent as ViewportContent).createComponent(this.context as IContainer);
->>>>>>> 96dc3a36
 
     return (this.nextContent as ViewportContent).canEnter(this, this.content.instruction);
   }
@@ -298,13 +275,8 @@
     }
 
     await this.nextContent.enter(this.content.instruction);
-<<<<<<< HEAD
     // await this.nextContent.loadComponent(this.container as IContainer, this.element as Element, this);
     this.nextContent.initializeComponent(CustomElement.for(this.element as INode) as IController);
-=======
-    await this.nextContent.loadComponent(this.context as IContainer, this.element as Element, this);
-    this.nextContent.initializeComponent();
->>>>>>> 96dc3a36
     return true;
   }
 
@@ -395,12 +367,7 @@
     }
   }
 
-<<<<<<< HEAD
-  public async attaching(flags: LifecycleFlags): Promise<void> {
-=======
   public async beforeAttach(flags: LifecycleFlags): Promise<void> {
-    Reporter.write(10000, 'ATTACHING viewport', this.name, this.content, this.nextContent);
->>>>>>> 96dc3a36
     this.enabled = true;
     if (this.content.componentInstance) {
       // Only acts if not already entered
@@ -409,12 +376,7 @@
     }
   }
 
-<<<<<<< HEAD
-  public async detaching(flags: LifecycleFlags): Promise<void> {
-=======
   public async beforeDetach(flags: LifecycleFlags): Promise<void> {
-    Reporter.write(10000, 'DETACHING viewport', this.name);
->>>>>>> 96dc3a36
     if (this.content.componentInstance) {
       // Only acts if not already left
       await this.content.leave(this.content.instruction);
@@ -432,220 +394,6 @@
     }
   }
 
-<<<<<<< HEAD
-=======
-  public addChild(viewport: Viewport): void {
-    if (!this.children.some(vp => vp === viewport)) {
-      this.children.push(viewport);
-      viewport.parent = this;
-    }
-  }
-
-  public removeChild(viewport: Viewport): void {
-    const index = this.children.indexOf(viewport);
-    if (index >= 0) {
-      this.children.splice(index, 1);
-      viewport.parent = null;
-    }
-  }
-
-  public getEnabledViewports(): Record<string, Viewport> {
-    return this.children.filter((viewport) => viewport.enabled).reduce(
-      (viewports: Record<string, Viewport>, viewport) => {
-        viewports[viewport.name] = viewport;
-        return viewports;
-      },
-      {});
-  }
-
-  public findViewports(instructions: ViewportInstruction[], alreadyFound: ViewportInstruction[], disregardViewports: boolean = false): IFindViewportsResult {
-    const foundViewports: ViewportInstruction[] = [];
-    const remainingInstructions: ViewportInstruction[] = [];
-
-    // Get a shallow copy of all available viewports
-    const availableViewports: Record<string, Viewport | null> = { ...this.getEnabledViewports() };
-    for (const instruction of alreadyFound.filter(found => found.scope === this)) {
-      availableViewports[instruction.viewportName!] = null;
-    }
-
-    const viewportInstructions = instructions.slice();
-
-    // The viewport is already known
-    if (!disregardViewports) {
-      for (let i = 0; i < viewportInstructions.length; i++) {
-        const instruction = viewportInstructions[i];
-        if (instruction.viewport) {
-          const remaining = this.foundViewport(instruction, instruction.viewport, disregardViewports);
-          foundViewports.push(instruction);
-          remainingInstructions.push(...remaining);
-          availableViewports[instruction.viewport.name] = null;
-          viewportInstructions.splice(i--, 1);
-        }
-      }
-    }
-
-    // Configured viewport is ruling
-    for (let i = 0; i < viewportInstructions.length; i++) {
-      const instruction = viewportInstructions[i];
-      instruction.needsViewportDescribed = true;
-      for (const name in availableViewports) {
-        const viewport: Viewport | null = availableViewports[name];
-        // TODO: Also check if (resolved) component wants a specific viewport
-        if (viewport && viewport.wantComponent(instruction.componentName as string)) {
-          const remaining = this.foundViewport(instruction, viewport, disregardViewports, true);
-          foundViewports.push(instruction);
-          remainingInstructions.push(...remaining);
-          availableViewports[name] = null;
-          viewportInstructions.splice(i--, 1);
-          break;
-        }
-      }
-    }
-
-    // Next in line is specified viewport (but not if we're disregarding viewports)
-    if (!disregardViewports) {
-      for (let i = 0; i < viewportInstructions.length; i++) {
-        const instruction = viewportInstructions[i];
-        const name = instruction.viewportName;
-        if (!name || !name.length) {
-          continue;
-        }
-        const newScope = instruction.ownsScope;
-        if (!this.getEnabledViewports()[name]) {
-          this.addViewport(name, null, null, { scope: newScope, forceDescription: true });
-          availableViewports[name] = this.getEnabledViewports()[name];
-        }
-        const viewport = availableViewports[name];
-        if (viewport && viewport.acceptComponent(instruction.componentName as string)) {
-          const remaining = this.foundViewport(instruction, viewport, disregardViewports, true);
-          foundViewports.push(instruction);
-          remainingInstructions.push(...remaining);
-          availableViewports[name] = null;
-          viewportInstructions.splice(i--, 1);
-        }
-      }
-    }
-
-    // Finally, only one accepting viewport left?
-    for (let i = 0; i < viewportInstructions.length; i++) {
-      const instruction = viewportInstructions[i];
-      const remainingViewports: Viewport[] = [];
-      for (const name in availableViewports) {
-        const viewport: Viewport | null = availableViewports[name];
-        if (viewport && viewport.acceptComponent(instruction.componentName as string)) {
-          remainingViewports.push(viewport);
-        }
-      }
-      if (remainingViewports.length === 1) {
-        const viewport: Viewport = remainingViewports.shift() as Viewport;
-        const remaining = this.foundViewport(instruction, viewport, disregardViewports, true);
-        foundViewports.push(instruction);
-        remainingInstructions.push(...remaining);
-        availableViewports[viewport.name] = null;
-        viewportInstructions.splice(i--, 1);
-      }
-    }
-
-    // If we're ignoring viewports, we now match them anyway
-    if (disregardViewports) {
-      for (let i = 0; i < viewportInstructions.length; i++) {
-        const instruction = viewportInstructions[i];
-        let viewport = instruction.viewport;
-        if (!viewport) {
-          const name = instruction.viewportName;
-          if (!name || !name.length) {
-            continue;
-          }
-          const newScope = instruction.ownsScope;
-          if (!this.getEnabledViewports()[name]) {
-            this.addViewport(name, null, null, { scope: newScope, forceDescription: true });
-            availableViewports[name] = this.getEnabledViewports()[name];
-          }
-          viewport = availableViewports[name];
-        }
-        if (viewport && viewport.acceptComponent(instruction.componentName as string)) {
-          const remaining = this.foundViewport(instruction, viewport, disregardViewports);
-          foundViewports.push(instruction);
-          remainingInstructions.push(...remaining);
-          availableViewports[viewport.name] = null;
-          viewportInstructions.splice(i--, 1);
-        }
-      }
-    }
-
-    return {
-      foundViewports,
-      remainingInstructions,
-    };
-  }
-
-  public foundViewport(instruction: ViewportInstruction, viewport: Viewport, withoutViewports: boolean, doesntNeedViewportDescribed: boolean = false): ViewportInstruction[] {
-    instruction.setViewport(viewport);
-    if (doesntNeedViewportDescribed) {
-      instruction.needsViewportDescribed = false;
-    }
-    const remaining: ViewportInstruction[] = (instruction.nextScopeInstructions || []).slice();
-    for (const rem of remaining) {
-      if (rem.scope === null) {
-        rem.scope = viewport.scope || viewport.owningScope;
-      }
-    }
-    return remaining;
-  }
-
-  public addViewport(name: string, element: Element | null, context: IContainer | null, options: IViewportOptions = {}): Viewport {
-    let viewport: Viewport | null = this.getEnabledViewports()[name];
-    // Each au-viewport element has its own Viewport
-    if (element && viewport && viewport.element !== null && viewport.element !== element) {
-      viewport.enabled = false;
-      viewport = this.children.find(child => child.name === name && child.element === element) || null;
-      if (viewport) {
-        viewport.enabled = true;
-      }
-    }
-    if (!viewport) {
-      viewport = new Viewport(this.router, name, null, null, this.scope || this.owningScope, !!options.scope, options);
-      this.addChild(viewport);
-    }
-    // TODO: Either explain why || instead of && here (might only need one) or change it to && if that should turn out to not be relevant
-    if (element || context) {
-      viewport.setElement(element as Element, context as IContainer, options);
-    }
-    return viewport;
-  }
-  public removeViewport(viewport: Viewport, element: Element | null, context: IContainer | null): boolean {
-    if ((!element && !context) || viewport.remove(element, context)) {
-      this.removeChild(viewport);
-      return true;
-    }
-    return false;
-  }
-
-  public allViewports(includeDisabled: boolean = false): Viewport[] {
-    const viewports = this.children.filter((viewport) => viewport.enabled || includeDisabled);
-    for (const scope of this.children) {
-      viewports.push(...scope.allViewports(includeDisabled));
-    }
-    return viewports;
-  }
-
-  public reparentViewportInstructions(): ViewportInstruction[] | null {
-    const enabledViewports = this.children.filter(viewport => viewport.enabled
-      && viewport.content.content
-      && viewport.content.content.componentName);
-    if (!enabledViewports.length) {
-      return null;
-    }
-    for (const viewport of enabledViewports) {
-      if (viewport.content.content !== void 0 && viewport.content.content !== null) {
-        const childInstructions = viewport.reparentViewportInstructions();
-        viewport.content.content.nextScopeInstructions = childInstructions !== null && childInstructions.length > 0 ? childInstructions : null;
-      }
-    }
-    return enabledViewports.map(viewport => viewport.content.content);
-  }
-
->>>>>>> 96dc3a36
   public async freeContent(component: IRouteableComponent) {
     const content = this.historyCache.find(cached => cached.componentInstance === component);
     if (content !== void 0) {
