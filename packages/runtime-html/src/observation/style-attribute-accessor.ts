<<<<<<< HEAD
import { IAccessor, LifecycleFlags, AccessorType } from '@aurelia/runtime';
import { emptyArray, kebabCase, customPropertyPrefix } from '@aurelia/kernel';
=======
import { LifecycleFlags, AccessorType } from '@aurelia/runtime';
import { emptyArray, kebabCase } from '@aurelia/kernel';
>>>>>>> ccbde913

import type { IAccessor } from '@aurelia/runtime';

export class StyleAttributeAccessor implements IAccessor {
  public currentValue: unknown = '';
  public oldValue: unknown = '';

  public styles: Record<string, number> = {};
  public version: number = 0;

  public hasChanges: boolean = false;
  public type: AccessorType = AccessorType.Node | AccessorType.Layout;

  public constructor(
    public readonly obj: HTMLElement,
  ) {
  }

  public getValue(): string {
    return this.obj.style.cssText;
  }

  public setValue(newValue: unknown, flags: LifecycleFlags): void {
    this.currentValue = newValue;
    this.hasChanges = newValue !== this.oldValue;
    if ((flags & LifecycleFlags.noFlush) === 0) {
      this.flushChanges(flags);
    }
  }

  private getStyleTuplesFromString(currentValue: string): [string, string][] {
    const styleTuples: [string, string][] = [];
    const urlRegexTester = /url\([^)]+$/;
    let offset = 0;
    let currentChunk = '';
    let nextSplit: number;
    let indexOfColon: number;
    let attribute: string;
    let value: string;
    while (offset < currentValue.length) {
      nextSplit = currentValue.indexOf(';', offset);
      if (nextSplit === -1) { nextSplit = currentValue.length; }
      currentChunk += currentValue.substring(offset, nextSplit);
      offset = nextSplit + 1;

      // Make sure we never split a url so advance to next
      if (urlRegexTester.test(currentChunk)) {
        currentChunk += ';';
        continue;
      }

      indexOfColon = currentChunk.indexOf(':');
      attribute = currentChunk.substring(0, indexOfColon).trim();
      value = currentChunk.substring(indexOfColon + 1).trim();
      styleTuples.push([attribute, value]);
      currentChunk = '';
    }

    return styleTuples;
  }

  private getStyleTuplesFromObject(currentValue: Record<string, unknown>): [string, string][] {
    let value: unknown;
    const styles: [string, string][] = [];
    for (const property in currentValue) {
      value = currentValue[property];
      if (value == null) {
        continue;
      }
      if (typeof value === 'string') {
        // Custom properties should not be tampered with
        if (property.startsWith(customPropertyPrefix)) {
          styles.push([property, value]);
          continue;
        }
        styles.push([kebabCase(property), value]);
        continue;
      }

      styles.push(...this.getStyleTuples(value));
    }

    return styles;
  }

  private getStyleTuplesFromArray(currentValue: unknown[]): [string, string][] {
    const len = currentValue.length;
    if (len > 0) {
      const styles: [string, string][] = [];
      for (let i = 0; i < len; ++i) {
        styles.push(...this.getStyleTuples(currentValue[i]));
      }
      return styles;
    }
    return emptyArray;
  }

  private getStyleTuples(currentValue: unknown): [string, string][] {
    if (typeof currentValue === 'string') {
      return this.getStyleTuplesFromString(currentValue);
    }

    if (currentValue instanceof Array) {
      return this.getStyleTuplesFromArray(currentValue);
    }

    if (currentValue instanceof Object) {
      return this.getStyleTuplesFromObject(currentValue as Record<string, unknown>);
    }

    return emptyArray;
  }

  public flushChanges(flags: LifecycleFlags): void {
    if (this.hasChanges) {
      this.hasChanges = false;
      const currentValue = this.currentValue;
      const styles = this.styles;
      const styleTuples = this.getStyleTuples(currentValue);

      let style: string;
      let version = this.version;

      this.oldValue = currentValue;

      let tuple: [string, string];
      let name: string;
      let value: string;
      const len = styleTuples.length;
      for (let i = 0; i < len; ++i) {
        tuple = styleTuples[i];
        name = tuple[0];
        value = tuple[1];
        this.setProperty(name, value);
        styles[name] = version;
      }

      this.styles = styles;
      this.version += 1;
      if (version === 0) {
        return;
      }

      version -= 1;
      for (style in styles) {
        if (!Object.prototype.hasOwnProperty.call(styles, style) || styles[style] !== version) {
          continue;
        }
        this.obj.style.removeProperty(style);
      }
    }
  }

  public setProperty(style: string, value: string): void {
    let priority = '';

    if (value != null && typeof value.indexOf === 'function' && value.includes('!important')) {
      priority = 'important';
      value = value.replace('!important', '');
    }

    this.obj.style.setProperty(style, value, priority);
  }

  public bind(flags: LifecycleFlags): void {
    this.currentValue = this.oldValue = this.obj.style.cssText;
  }
}<|MERGE_RESOLUTION|>--- conflicted
+++ resolved
@@ -1,10 +1,5 @@
-<<<<<<< HEAD
-import { IAccessor, LifecycleFlags, AccessorType } from '@aurelia/runtime';
+import { LifecycleFlags, AccessorType } from '@aurelia/runtime';
 import { emptyArray, kebabCase, customPropertyPrefix } from '@aurelia/kernel';
-=======
-import { LifecycleFlags, AccessorType } from '@aurelia/runtime';
-import { emptyArray, kebabCase } from '@aurelia/kernel';
->>>>>>> ccbde913
 
 import type { IAccessor } from '@aurelia/runtime';
 
