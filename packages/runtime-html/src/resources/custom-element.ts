--- conflicted
+++ resolved
@@ -586,9 +586,5 @@
   if (hookType !== 'function') {
     throw new Error(`Invalid @processContent hook. Expected the hook to be a function (when defined in a class, it needs to be a static function) but got a ${hookType}.`);
   }
-<<<<<<< HEAD
-  return hook.bind(target);
-=======
   return hook;
->>>>>>> 4acdef50
 }