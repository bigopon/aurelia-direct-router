import { IDisposable, IIndexable, IServiceLocator } from '@aurelia/kernel';
import {
  DelegationStrategy,
  hasBind,
  hasUnbind,
  IBinding,
  IConnectableBinding,
  IDOM,
  IsBindingBehavior,
  IScope,
  LifecycleFlags,
  State,
  IScheduler,
  ITaskQueue
} from '@aurelia/runtime';
import { IEventManager } from '../observation/event-manager';

export interface Listener extends IConnectableBinding { }
/**
 * Listener binding. Handle event binding between view and view model
 */
export class Listener implements IBinding {
  public interceptor: this = this;

  public $state: State = State.none;
  public $scope!: IScope;
  public part?: string;

  private handler!: IDisposable;

  public constructor(
    public dom: IDOM,
    public targetEvent: string,
    public delegationStrategy: DelegationStrategy,
    public sourceExpression: IsBindingBehavior,
    public target: Node,
    public preventDefault: boolean,
    public eventManager: IEventManager,
<<<<<<< HEAD
    public locator: IServiceLocator
  ) { }
=======
    public locator: IServiceLocator,
  ) {}
>>>>>>> 9bff97c5

  public callSource(event: Event): ReturnType<IsBindingBehavior['evaluate']> {
    const overrideContext = this.$scope.overrideContext;
    overrideContext.$event = event;

    const result = this.sourceExpression.evaluate(LifecycleFlags.mustEvaluate, this.$scope, this.locator, this.part);

    Reflect.deleteProperty(overrideContext, '$event');

    if (result !== true && this.preventDefault) {
      event.preventDefault();
    }

    return result;
  }

  public handleEvent(event: Event): void {
<<<<<<< HEAD
    this.callSource(event!);
=======
    this.interceptor.callSource(event);
>>>>>>> 9bff97c5
  }

  public $bind(flags: LifecycleFlags, scope: IScope, part?: string): void {
    if (this.$state & State.isBound) {
      if (this.$scope === scope) {
        return;
      }

      this.interceptor.$unbind(flags | LifecycleFlags.fromBind);
    }
    // add isBinding flag
    this.$state |= State.isBinding;

    this.$scope = scope;
    this.part = part;

    const sourceExpression = this.sourceExpression;
    if (hasBind(sourceExpression)) {
      sourceExpression.bind(flags, scope, this.interceptor);
    }

    this.handler = this.eventManager.addEventListener(
      this.dom,
      this.target,
      this.targetEvent,
      this.interceptor,
      this.delegationStrategy
    );

    // add isBound flag and remove isBinding flag
    this.$state |= State.isBound;
    this.$state &= ~State.isBinding;
  }

  public $unbind(flags: LifecycleFlags): void {
    if (!(this.$state & State.isBound)) {
      return;
    }
    // add isUnbinding flag
    this.$state |= State.isUnbinding;

    const sourceExpression = this.sourceExpression;
    if (hasUnbind(sourceExpression)) {
      sourceExpression.unbind(flags, this.$scope, this.interceptor);
    }

    this.$scope = null!;
    this.handler.dispose();
    this.handler = null!;

    // remove isBound and isUnbinding flags
    this.$state &= ~(State.isBound | State.isUnbinding);
  }

  public observeProperty(flags: LifecycleFlags, obj: IIndexable, propertyName: string): void {
    return;
  }

  public handleChange(newValue: unknown, previousValue: unknown, flags: LifecycleFlags): void {
    return;
  }
}<|MERGE_RESOLUTION|>--- conflicted
+++ resolved
@@ -10,8 +10,6 @@
   IScope,
   LifecycleFlags,
   State,
-  IScheduler,
-  ITaskQueue
 } from '@aurelia/runtime';
 import { IEventManager } from '../observation/event-manager';
 
@@ -36,13 +34,8 @@
     public target: Node,
     public preventDefault: boolean,
     public eventManager: IEventManager,
-<<<<<<< HEAD
-    public locator: IServiceLocator
-  ) { }
-=======
     public locator: IServiceLocator,
   ) {}
->>>>>>> 9bff97c5
 
   public callSource(event: Event): ReturnType<IsBindingBehavior['evaluate']> {
     const overrideContext = this.$scope.overrideContext;
@@ -60,11 +53,7 @@
   }
 
   public handleEvent(event: Event): void {
-<<<<<<< HEAD
-    this.callSource(event!);
-=======
     this.interceptor.callSource(event);
->>>>>>> 9bff97c5
   }
 
   public $bind(flags: LifecycleFlags, scope: IScope, part?: string): void {
