--- conflicted
+++ resolved
@@ -219,11 +219,7 @@
       manifest = new PlainElementSymbol(node);
     } else {
       // it's a custom element so we set the manifestRoot as well (for storing replaces)
-<<<<<<< HEAD
-      compileChildren = (definition?.processContent?.(node, this.platform) ?? true) as boolean;
-=======
       compileChildren = (definition?.processContent?.bind(definition.Type)?.(node, this.platform) ?? true) as boolean;
->>>>>>> 4acdef50
       parentManifestRoot = manifestRoot;
       const ceSymbol = new CustomElementSymbol(this.platform, node, elementInfo);
       if (isAuSlot) {
