import { IRegistry, Tracer } from '@aurelia/kernel';
import {
  addBindable,
  Binding,
  BindingMode,
  BindingType,
  ensureExpression,
  IDOM,
  IExpressionParser,
  IInstructionRenderer,
  instructionRenderer,
  InterpolationBinding,
  IObserverLocator,
  IRenderable,
  IRenderContext,
  MultiInterpolationBinding
} from '@aurelia/runtime';
import { Listener } from './binding/listener';
import {
  HTMLTargetedInstructionType,
  IListenerBindingInstruction,
  ISetAttributeInstruction,
  IStylePropertyBindingInstruction,
  ITextBindingInstruction
} from './definitions';
import { IEventManager } from './observation/event-manager';

const slice = Array.prototype.slice;

@instructionRenderer(HTMLTargetedInstructionType.textBinding)
/** @internal */
export class TextBindingRenderer implements IInstructionRenderer {
  public static readonly inject: ReadonlyArray<Function> = [IExpressionParser, IObserverLocator];

<<<<<<< HEAD
  public static readonly register: IRegistry['register'];

  private parser: IExpressionParser;
  private observerLocator: IObserverLocator;
=======
  private readonly parser: IExpressionParser;
  private readonly observerLocator: IObserverLocator;
>>>>>>> 2d9b5868

  constructor(parser: IExpressionParser, observerLocator: IObserverLocator) {
    this.parser = parser;
    this.observerLocator = observerLocator;
  }

  public render(dom: IDOM, context: IRenderContext, renderable: IRenderable, target: ChildNode, instruction: ITextBindingInstruction): void {
    if (Tracer.enabled) { Tracer.enter('TextBindingRenderer.render', slice.call(arguments)); }
    const next = target.nextSibling;
    if (dom.isMarker(target)) {
      dom.remove(target);
    }
    let bindable: MultiInterpolationBinding | InterpolationBinding;
    const expr = ensureExpression(this.parser, instruction.from, BindingType.Interpolation);
    if (expr.isMulti) {
      bindable = new MultiInterpolationBinding(this.observerLocator, expr, next, 'textContent', BindingMode.toView, context);
    } else {
      bindable = new InterpolationBinding(expr.firstExpression, expr, next, 'textContent', BindingMode.toView, this.observerLocator, context, true);
    }
    addBindable(renderable, bindable);
    if (Tracer.enabled) { Tracer.leave(); }
  }
}

@instructionRenderer(HTMLTargetedInstructionType.listenerBinding)
/** @internal */
export class ListenerBindingRenderer implements IInstructionRenderer {
  public static readonly inject: ReadonlyArray<Function> = [IExpressionParser, IEventManager];

<<<<<<< HEAD
  public static readonly register: IRegistry['register'];

  private parser: IExpressionParser;
  private eventManager: IEventManager;
=======
  private readonly parser: IExpressionParser;
  private readonly eventManager: IEventManager;
>>>>>>> 2d9b5868

  constructor(parser: IExpressionParser, eventManager: IEventManager) {
    this.parser = parser;
    this.eventManager = eventManager;
  }

  public render(dom: IDOM, context: IRenderContext, renderable: IRenderable, target: HTMLElement, instruction: IListenerBindingInstruction): void {
    if (Tracer.enabled) { Tracer.enter('ListenerBindingRenderer.render', slice.call(arguments)); }
    const expr = ensureExpression(this.parser, instruction.from, BindingType.IsEventCommand | (instruction.strategy + BindingType.DelegationStrategyDelta));
    const bindable = new Listener(dom, instruction.to, instruction.strategy, expr, target, instruction.preventDefault, this.eventManager, context);
    addBindable(renderable, bindable);
    if (Tracer.enabled) { Tracer.leave(); }
  }
}

@instructionRenderer(HTMLTargetedInstructionType.setAttribute)
/** @internal */
export class SetAttributeRenderer implements IInstructionRenderer {
  public static readonly register: IRegistry['register'];

  public render(dom: IDOM, context: IRenderContext, renderable: IRenderable, target: HTMLElement, instruction: ISetAttributeInstruction): void {
    if (Tracer.enabled) { Tracer.enter('SetAttributeRenderer.render', slice.call(arguments)); }
    target.setAttribute(instruction.to, instruction.value);
    if (Tracer.enabled) { Tracer.leave(); }
  }
}

@instructionRenderer(HTMLTargetedInstructionType.stylePropertyBinding)
/** @internal */
export class StylePropertyBindingRenderer implements IInstructionRenderer {
  public static readonly inject: ReadonlyArray<Function> = [IExpressionParser, IObserverLocator];

<<<<<<< HEAD
  public static readonly register: IRegistry['register'];

  private parser: IExpressionParser;
  private observerLocator: IObserverLocator;
=======
  private readonly parser: IExpressionParser;
  private readonly observerLocator: IObserverLocator;
>>>>>>> 2d9b5868

  constructor(parser: IExpressionParser, observerLocator: IObserverLocator) {
    this.parser = parser;
    this.observerLocator = observerLocator;
  }

  public render(dom: IDOM, context: IRenderContext, renderable: IRenderable, target: HTMLElement, instruction: IStylePropertyBindingInstruction): void {
    if (Tracer.enabled) { Tracer.enter('StylePropertyBindingRenderer.render', slice.call(arguments)); }
    const expr = ensureExpression(this.parser, instruction.from, BindingType.IsPropertyCommand | BindingMode.toView);
    const bindable = new Binding(expr, target.style, instruction.to, BindingMode.toView, this.observerLocator, context);
    addBindable(renderable, bindable);
    if (Tracer.enabled) { Tracer.leave(); }
  }
}
<|MERGE_RESOLUTION|>--- conflicted
+++ resolved
@@ -31,16 +31,10 @@
 /** @internal */
 export class TextBindingRenderer implements IInstructionRenderer {
   public static readonly inject: ReadonlyArray<Function> = [IExpressionParser, IObserverLocator];
-
-<<<<<<< HEAD
   public static readonly register: IRegistry['register'];
 
-  private parser: IExpressionParser;
-  private observerLocator: IObserverLocator;
-=======
   private readonly parser: IExpressionParser;
   private readonly observerLocator: IObserverLocator;
->>>>>>> 2d9b5868
 
   constructor(parser: IExpressionParser, observerLocator: IObserverLocator) {
     this.parser = parser;
@@ -69,16 +63,10 @@
 /** @internal */
 export class ListenerBindingRenderer implements IInstructionRenderer {
   public static readonly inject: ReadonlyArray<Function> = [IExpressionParser, IEventManager];
-
-<<<<<<< HEAD
   public static readonly register: IRegistry['register'];
 
-  private parser: IExpressionParser;
-  private eventManager: IEventManager;
-=======
   private readonly parser: IExpressionParser;
   private readonly eventManager: IEventManager;
->>>>>>> 2d9b5868
 
   constructor(parser: IExpressionParser, eventManager: IEventManager) {
     this.parser = parser;
@@ -110,16 +98,10 @@
 /** @internal */
 export class StylePropertyBindingRenderer implements IInstructionRenderer {
   public static readonly inject: ReadonlyArray<Function> = [IExpressionParser, IObserverLocator];
-
-<<<<<<< HEAD
   public static readonly register: IRegistry['register'];
 
-  private parser: IExpressionParser;
-  private observerLocator: IObserverLocator;
-=======
   private readonly parser: IExpressionParser;
   private readonly observerLocator: IObserverLocator;
->>>>>>> 2d9b5868
 
   constructor(parser: IExpressionParser, observerLocator: IObserverLocator) {
     this.parser = parser;
