--- conflicted
+++ resolved
@@ -112,12 +112,9 @@
   mergeDistinct,
   isNumberOrBigInt,
   isStringOrDate,
-<<<<<<< HEAD
   bound,
-=======
   mergeArrays,
   mergeObjects,
   firstDefined,
   getPrototypeChain,
->>>>>>> 14973bd0
 } from './functions';