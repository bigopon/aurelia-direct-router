--- conflicted
+++ resolved
@@ -86,11 +86,7 @@
   new(...args: any[]): T & { constructor: C };
 };
 
-<<<<<<< HEAD
 export type InterfaceSymbol<T = unknown> = (target: Injectable<T>, property: string, index: number) => Injectable<T>;
-=======
-export type InterfaceSymbol<T = any> = (target: Injectable<T>, property: string, index: number) => any;
->>>>>>> 2df25543
 
 export type InjectArray = ReadonlyArray<InterfaceSymbol | Constructable | string>;
 
