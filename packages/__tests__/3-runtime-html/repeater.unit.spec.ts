--- conflicted
+++ resolved
@@ -574,20 +574,8 @@
         const hydratable: IHydratableController = {
           bindings: [binding]
         } as any;
-<<<<<<< HEAD
-        const sut = new Repeat(loc, composable, itemFactory);
+        const sut = new Repeat(loc, hydratable, itemFactory);
         (sut as Writable<Repeat>).$controller = Controller.forCustomAttribute(null, container, sut, (void 0)!);
-=======
-        let sut: Repeat;
-        if (proxies) {
-          const raw = new Repeat(loc, hydratable, itemFactory);
-          sut = new ProxyObserver(raw).proxy;
-          (raw as Writable<Repeat>).$controller = Controller.forCustomAttribute(null, container, sut, (void 0)!);
-        } else {
-          sut = new Repeat(loc, hydratable, itemFactory);
-          (sut as Writable<Repeat>).$controller = Controller.forCustomAttribute(null, container, sut, (void 0)!);
-        }
->>>>>>> 2ae8c3f3
         binding.target = sut as any;
 
         // -- Round 1 --
