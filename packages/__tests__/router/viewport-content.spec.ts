--- conflicted
+++ resolved
@@ -25,11 +25,7 @@
       const { container, router } = $setup([Local]);
 
       container.register(Global);
-<<<<<<< HEAD
-      const viewport = new ViewportContent(router.createViewportInstruction('global'), null, router.container as unknown as IRenderContext);
-=======
-      const viewport = new ViewportContent(new ViewportInstruction('global'), null, router.container);
->>>>>>> 96dc3a36
+      const viewport = new ViewportContent(router.createViewportInstruction('global'), null, router.container);
       assert.strictEqual(viewport.toComponentName(), 'global', `viewport.toComponentName()`);
     });
     it('resolves component name from type', function () {
@@ -38,11 +34,7 @@
       const { container, router } = $setup([Local]);
 
       container.register(Global);
-<<<<<<< HEAD
-      const viewport = new ViewportContent(router.createViewportInstruction('global'), null, router.container as unknown as IRenderContext);
-=======
-      const viewport = new ViewportContent(new ViewportInstruction('global'), null, router.container);
->>>>>>> 96dc3a36
+      const viewport = new ViewportContent(router.createViewportInstruction('global'), null, router.container);
       assert.strictEqual(viewport.toComponentName(), 'global', `viewport.toComponentName()`);
     });
 
@@ -52,13 +44,8 @@
       const { container, router } = $setup([Local]);
 
       container.register(Global);
-<<<<<<< HEAD
-      const viewport = new ViewportContent(router.createViewportInstruction('global'), null, router.container as unknown as IRenderContext);
-      assert.strictEqual(viewport.toComponentType(router.container as unknown as IRenderContext), Global, `viewport.toComponentType(router.container as unknown as IRenderContext)`);
-=======
-      const viewport = new ViewportContent(new ViewportInstruction('global'), null, router.container);
+      const viewport = new ViewportContent(router.createViewportInstruction('global'), null, router.container);
       assert.strictEqual(viewport.toComponentType(router.container), Global, `viewport.toComponentType(router.container)`);
->>>>>>> 96dc3a36
     });
     it('resolves component type from type', function () {
       const Local = define({ name: 'local', template: 'local' }, null);
@@ -66,13 +53,8 @@
       const { container, router } = $setup([Local]);
 
       container.register(Global);
-<<<<<<< HEAD
-      const viewport = new ViewportContent(router.createViewportInstruction(Global), null, router.container as unknown as IRenderContext);
-      assert.strictEqual(viewport.toComponentType(router.container as unknown as IRenderContext), Global, `viewport.toComponentType(router.container as unknown as IRenderContext)`);
-=======
-      const viewport = new ViewportContent(new ViewportInstruction(Global), null, router.container);
+      const viewport = new ViewportContent(router.createViewportInstruction(Global), null, router.container);
       assert.strictEqual(viewport.toComponentType(router.container), Global, `viewport.toComponentType(router.container)`);
->>>>>>> 96dc3a36
     });
 
     it('resolves component instance from string', function () {
@@ -81,13 +63,8 @@
       const { container, router } = $setup([Local]);
 
       container.register(Global);
-<<<<<<< HEAD
-      const viewport = new ViewportContent(router.createViewportInstruction('global'), null, router.container as unknown as IRenderContext);
-      const component = viewport.toComponentInstance(router.container as unknown as IRenderContext);
-=======
-      const viewport = new ViewportContent(new ViewportInstruction('global'), null, router.container);
+      const viewport = new ViewportContent(router.createViewportInstruction('global'), null, router.container);
       const component = viewport.toComponentInstance(router.container);
->>>>>>> 96dc3a36
       assert.strictEqual(component.constructor, Global, `component.constructor`);
     });
     it('resolves component instance from type', function () {
@@ -98,13 +75,8 @@
       container.register(Global);
       // Registration.alias(CustomElement.keyFrom('global'), Global).register(container);
 
-<<<<<<< HEAD
-      const viewport = new ViewportContent(router.createViewportInstruction(Global), null, router.container as unknown as IRenderContext);
-      const component = viewport.toComponentInstance(router.container as unknown as IRenderContext);
-=======
-      const viewport = new ViewportContent(new ViewportInstruction(Global), null, router.container);
+      const viewport = new ViewportContent(router.createViewportInstruction(Global), null, router.container);
       const component = viewport.toComponentInstance(router.container);
->>>>>>> 96dc3a36
       assert.strictEqual(component.constructor, Global, `component.constructor`);
     });
   });
