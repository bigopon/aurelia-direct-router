--- conflicted
+++ resolved
@@ -1,19 +1,12 @@
-<<<<<<< HEAD
 import { Constructable, LogLevel, Registration, ILogConfig, LoggerConfiguration, DI, IPlatform } from '@aurelia/kernel';
 import { Aurelia } from '@aurelia/runtime-html';
 import { RouterConfiguration, IRouter, IRouterOptions, NavigationState } from '@aurelia/router';
-=======
-import { Constructable, LogLevel, Registration, ILogConfig, DI, LoggerConfiguration, ConsoleSink } from '@aurelia/kernel';
-import { Aurelia } from '@aurelia/runtime-html';
-import { IRouterOptions, RouterConfiguration, IRouter } from '@aurelia/router';
->>>>>>> 30688c25
 import { TestContext } from '@aurelia/testing';
 
 import { IHIAConfig, IHookInvocationAggregator } from './hook-invocation-tracker.js';
 import { TestRouterConfiguration } from './configuration.js';
 import { startTickLogging } from './tick-logger.js';
 
-<<<<<<< HEAD
 export interface IRouterOptionsSpec {
   resolutionMode?: ResolutionMode;
   deferUntil?: DeferralJuncture;
@@ -79,20 +72,6 @@
 export interface IActivityTracker extends ActivityTracker { }
 export class ActivityTracker {
   public readonly activeVMs: string[] = [];
-=======
-export const IActivityTracker = DI.createInterface<IActivityTracker>('IActivityTracker', x => x.singleton(ActivityTracker));
-export interface IActivityTracker extends ActivityTracker {}
-export class ActivityTracker {
-  public readonly activeVMs: string[] = [];
-
-  public setActive(vm: string): void {
-    this.activeVMs.push(vm);
-  }
-  public setNonActive(vm: string): void {
-    this.activeVMs.splice(this.activeVMs.indexOf(vm), 1);
-  }
-}
->>>>>>> 30688c25
 
   public setActive(vm: string): void {
     this.activeVMs.push(vm);
@@ -103,15 +82,9 @@
 }
 export async function createFixture<T extends Constructable>(
   Component: T,
-<<<<<<< HEAD
   deps: Constructable[] = [],
   createHIAConfig: () => IHIAConfig = null,
   createRouterOptions: () => IRouterOptions = null,
-=======
-  deps: Constructable[],
-  createHIAConfig: () => IHIAConfig,
-  createRouterOptions: () => IRouterOptions,
->>>>>>> 30688c25
   level: LogLevel = LogLevel.warn,
 ) {
   const hiaConfig = createHIAConfig != null ? createHIAConfig() : null;
@@ -162,11 +135,8 @@
     async tearDown() {
       hia.setPhase('stop');
 
-<<<<<<< HEAD
       RouterConfiguration.customize();
 
-=======
->>>>>>> 30688c25
       await au.stop(true);
     },
     logTicks(callback: (tick: number) => void): () => void {
