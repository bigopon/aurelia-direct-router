{
  "name": "@aurelia/aot",
  "version": "0.4.0",
  "main": "dist/esnext/index.js",
  "module": "dist/esnext/index.js",
  "type": "module",
  "types": "dist/index.d.ts",
  "typings": "dist/index.d.ts",
  "license": "MIT",
  "homepage": "https://aurelia.io",
  "repository": {
    "type": "git",
    "url": "https://github.com/aurelia/aurelia"
  },
  "bugs": {
    "url": "https://github.com/aurelia/aurelia/issues"
  },
  "keywords": [
    "aurelia",
    "aot"
  ],
  "files": [
    "dist",
    "src",
    "README.md",
    "CHANGELOG.md",
    "LICENSE"
  ],
  "scripts": {
    "lint": "eslint --cache --ext .js,.ts src/",
    "build": "tsc -b",
    "bundle": "ts-node -P ../../tsconfig.json ../../scripts/bundle.ts umd,esm,system aot",
    "dev": "tsc -b -w",
    "test": "node -r esm dist/esnext/test.js"
  },
  "publishConfig": {
    "access": "public"
  },
  "dependencies": {
    "@aurelia/debug": "0.4.0",
    "@aurelia/kernel": "0.4.0",
    "@aurelia/runtime": "0.4.0",
    "@aurelia/runtime-html": "0.4.0",
    "@aurelia/runtime-html-jsdom": "0.4.0",
    "@aurelia/jit": "0.4.0",
    "@aurelia/jit-html": "0.4.0",
    "@aurelia/jit-html-jsdom": "0.4.0",
    "typescript": "^3.7.2",
    "jsdom": "^15.1.1"
  },
  "devDependencies": {
<<<<<<< HEAD
    "@types/node": "^12.12.6",
    "tslib": "^1.10.0"
=======
    "@types/node": "^12.12.7",
    "tslib": "^1.10.0",
    "typescript": "^3.7.2"
>>>>>>> be01464a
  }
}<|MERGE_RESOLUTION|>--- conflicted
+++ resolved
@@ -49,13 +49,7 @@
     "jsdom": "^15.1.1"
   },
   "devDependencies": {
-<<<<<<< HEAD
-    "@types/node": "^12.12.6",
+    "@types/node": "^12.12.7",
     "tslib": "^1.10.0"
-=======
-    "@types/node": "^12.12.7",
-    "tslib": "^1.10.0",
-    "typescript": "^3.7.2"
->>>>>>> be01464a
   }
 }