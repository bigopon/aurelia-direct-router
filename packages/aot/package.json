--- conflicted
+++ resolved
@@ -49,13 +49,7 @@
     "jsdom": "^15.1.1"
   },
   "devDependencies": {
-<<<<<<< HEAD
-    "@types/node": "^10.14.13",
+    "@types/node": "^12.12.6",
     "tslib": "^1.10.0"
-=======
-    "@types/node": "^12.12.6",
-    "tslib": "^1.10.0",
-    "typescript": "^3.6.4"
->>>>>>> 7b6b91b2
   }
 }